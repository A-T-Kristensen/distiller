#
# Copyright (c) 2018 Intel Corporation
#
# Licensed under the Apache License, Version 2.0 (the "License");
# you may not use this file except in compliance with the License.
# You may obtain a copy of the License at
#
#      http://www.apache.org/licenses/LICENSE-2.0
#
# Unless required by applicable law or agreed to in writing, software
# distributed under the License is distributed on an "AS IS" BASIS,
# WITHOUT WARRANTIES OR CONDITIONS OF ANY KIND, either express or implied.
# See the License for the specific language governing permissions and
# limitations under the License.
#

import torch.nn as nn
import torch.nn.functional as f
import argparse
from enum import Enum
from collections import OrderedDict, namedtuple
from functools import reduce, partial, update_wrapper
import logging
import os
from copy import deepcopy
import warnings

import distiller
import distiller.utils
from .quantizer import Quantizer, QBits
from .q_utils import *
from .sim_bn_fold import SimulatedFoldedBatchNorm
import distiller.modules
import distiller.model_transforms as mt

msglogger = logging.getLogger()


def _quant_param_to_str(val):
    if isinstance(val, torch.Tensor):
        if val.numel() > 1:
            return 'PerCh'
        else:
            return '{:.6f}'.format(val.item())
    return '{:.6f}'.format(val)


def _enum_to_str(enum_val):
    # TODO: This can probably be removed
    if isinstance(enum_val, str): # temporary fix
        return enum_val
    return str(enum_val).split('.')[1]


class LinearQuantMode(Enum):
    SYMMETRIC = 1
    ASYMMETRIC_UNSIGNED = 2
    ASYMMETRIC_SIGNED = 3


class ClipMode(Enum):
    # No clipping - absolute min/max values will be used
    NONE = 0
    # Clip value calculated by averaging over the max absolute values of samples within a batch
    AVG = 1
    # Clip value calculated as mean of tensor + N standard deviations. N should be specified separately
    N_STD = 2
    # ACIQ Clipping Modes -
    GAUSS = 3
    LAPLACE = 4


def _verify_enum_value(val, enum_cls):
    cls_name = enum_cls.__name__
    if isinstance(val, str):
        try:
            return enum_cls[val]
        except KeyError:
            raise ValueError("Input string '{0}' doesn't match any of the values of {1}: {2}"
                             .format(val, cls_name, [e.name for e in enum_cls]))
    elif isinstance(val, enum_cls):
        return val
    else:
        raise TypeError("Argument can be either a string or member of {0} (got {1})".format(cls_name, val))


def verify_quant_mode(mode):
    return _verify_enum_value(mode, LinearQuantMode)


def verify_clip_mode(mode):
    return _verify_enum_value(mode, ClipMode)


def _get_saturation_fn(quant_mode, clip_mode, num_stds, num_bits=None):
    if quant_mode == LinearQuantMode.SYMMETRIC:
        fns = {ClipMode.NONE: get_tensor_max_abs,
               ClipMode.AVG: get_tensor_avg_max_abs,
               ClipMode.N_STD: partial(get_tensor_mean_n_stds_max_abs, n_stds=num_stds),
               ClipMode.GAUSS: AciqSymmetricClipper(num_bits, AciqClipper.AciqClippingType.Gauss),
               ClipMode.LAPLACE: AciqSymmetricClipper(num_bits, AciqClipper.AciqClippingType.Laplace)}
    else:  # Asymmetric mode
        fns = {ClipMode.NONE: get_tensor_min_max,
               ClipMode.AVG: get_tensor_avg_min_max,
               ClipMode.N_STD: partial(get_tensor_mean_n_stds_min_max, n_stds=num_stds),
               ClipMode.GAUSS: AciqAsymmetricClipper(num_bits, AciqClipper.AciqClippingType.Gauss),
               ClipMode.LAPLACE: AciqAsymmetricClipper(num_bits, AciqClipper.AciqClippingType.Laplace)}
    return fns[clip_mode]


# TODO: Move to q_utils, add tests
def _get_quant_params_from_tensor(tensor, num_bits, mode, clip=ClipMode.NONE, per_channel=False, num_stds=None,
                                  half_range=False, scale_approx_mult_bits=None):
    if per_channel and tensor.dim() not in [2, 4]:
        raise ValueError('Per channel quantization possible only with 2D or 4D tensors (linear or conv layer weights)')

    if clip == ClipMode.N_STD:
        if per_channel:
            raise ValueError('N_STD clipping not supported with per-channel quantization')
        if num_stds is None:
            raise ValueError('Clip mode set top N_STD but \'num_stds\' parameter not provided')

    dim = 0 if clip == ClipMode.AVG or per_channel else None
    sat_fn = _get_saturation_fn(mode, clip, num_stds, num_bits)
    if mode == LinearQuantMode.SYMMETRIC:
        sat_val = sat_fn(tensor, dim)
        scale, zp = symmetric_linear_quantization_params(num_bits, sat_val)
    else:   # Asymmetric mode
        sat_min, sat_max = sat_fn(tensor, dim) if clip not in [ClipMode.GAUSS, ClipMode.LAPLACE] \
            else sat_fn(tensor, dim, half_range=half_range)
        signed = mode == LinearQuantMode.ASYMMETRIC_SIGNED
        scale, zp = asymmetric_linear_quantization_params(num_bits, sat_min, sat_max, signed=signed)

    if per_channel:
        # Reshape scale and zero_points so they can be broadcast properly with the weight tensor
        dims = [scale.shape[0]] + [1] * (tensor.dim() - 1)
        scale = scale.view(dims)
        zp = zp.view(dims)

    if scale_approx_mult_bits is not None:
        scale = approx_scale_as_mult_and_shift(scale, scale_approx_mult_bits)

    return scale, zp


# TODO: Move to q_utils, add tests
def _get_quant_params_from_stats_dict(stats, num_bits, mode, clip=ClipMode.NONE, num_stds=None, half_range=False,
                                      scale_approx_mult_bits=None):
    if clip == ClipMode.N_STD:
        if num_stds is None:
            raise ValueError('Clip mode set to N_STD but \'num_stds\' parameter not provided')
        if num_stds <= 0:
            raise ValueError('n_stds must be > 0, got {}'.format(num_stds))

    prefix = 'avg_' if clip == ClipMode.AVG else ''
    sat_min = torch.tensor(float(stats[prefix + 'min']))
    sat_max = torch.tensor(float(stats[prefix + 'max']))
    if clip == ClipMode.N_STD:
        mean = torch.tensor(float(stats['mean']))
        std = torch.tensor(float(stats['std']))
        sat_min = torch.max(sat_min, mean - num_stds * std)
        sat_max = torch.min(sat_max, mean + num_stds * std)
    elif clip in (ClipMode.LAPLACE, ClipMode.GAUSS):
        clip = AciqClipper.AciqClippingType.Laplace if clip == ClipMode.LAPLACE else AciqClipper.AciqClippingType.Gauss
        if mode == LinearQuantMode.SYMMETRIC:
            sat_min, sat_max = AciqSymmetricClipper(num_bits, clip)(stats)
        else:
            sat_min, sat_max = AciqAsymmetricClipper(num_bits, clip)(stats, half_range=half_range)

    if mode == LinearQuantMode.SYMMETRIC:
        scale, zp = symmetric_linear_quantization_params(num_bits, torch.max(sat_min.abs_(), sat_max.abs_()))
    else:
        signed = mode == LinearQuantMode.ASYMMETRIC_SIGNED
        scale, zp = asymmetric_linear_quantization_params(num_bits, sat_min, sat_max, signed=signed)

    if scale_approx_mult_bits is not None:
        scale = approx_scale_as_mult_and_shift(scale, scale_approx_mult_bits)

    return scale, zp


###############################################################################
# Post Training
###############################################################################

class TensorQuantMetadata(namedtuple('TensorQuantMetadata', ['scale', 'zero_point', 'min_q_val', 'max_q_val'])):
    __slots__ = ()

    def __str__(self):
        return '(scale={} ; zero_point={})'.format(_quant_param_to_str(self.scale),
                                                   _quant_param_to_str(self.zero_point))


class QuantSettings(object):
    def __init__(self, num_bits, quant_mode, clip_mode, clip_n_stds, clip_half_range, per_channel):
        self.num_bits = num_bits
        self.quant_mode = quant_mode
        self.clip_mode = clip_mode
        self.clip_n_stds = clip_n_stds
        self.clip_half_range = clip_half_range
        self.per_channel = per_channel

    def __str__(self):
        return '(num_bits={} ; quant_mode={} ; clip_mode={} ; clip_n_stds={} ; clip_half_range={}' \
               ' ; per_channel={})'.format(self.num_bits, _enum_to_str(self.quant_mode),
                                           _enum_to_str(self.clip_mode), self.clip_n_stds, self.clip_half_range,
                                           self.per_channel
        )


def linear_quantize_clamp_with_metadata(t, inplace=False):
    return linear_quantize_clamp(t, *t.quant_metadata, inplace)


def linear_dequantize_with_metadata(t, inplace=False):
    qmd = t.quant_metadata
    return linear_dequantize(t, qmd.scale, qmd.zero_point, inplace)


def add_post_train_quant_args(argparser):
    str_to_quant_mode_map = {'sym': LinearQuantMode.SYMMETRIC,
                             'asym_s': LinearQuantMode.ASYMMETRIC_SIGNED,
                             'asym_u': LinearQuantMode.ASYMMETRIC_UNSIGNED}

    str_to_clip_mode_map = {'none': ClipMode.NONE, 'avg': ClipMode.AVG, 'n_std': ClipMode.N_STD,
                            'gauss': ClipMode.GAUSS, 'laplace': ClipMode.LAPLACE}

    def from_dict(d, val_str):
        try:
            return d[val_str]
        except KeyError:
            raise argparse.ArgumentTypeError('Must be one of {0} (received {1})'.format(list(d.keys()), val_str))

    linear_quant_mode_str = partial(from_dict, str_to_quant_mode_map)
    clip_mode_str = partial(from_dict, str_to_clip_mode_map)

    group = argparser.add_argument_group('Arguments controlling quantization at evaluation time '
                                         '("post-training quantization")')
    exc_group = group.add_mutually_exclusive_group()
    exc_group.add_argument('--quantize-eval', '--qe', action='store_true',
                       help='Apply linear quantization to model before evaluation. Applicable only if '
                            '--evaluate is also set')
    exc_group.add_argument('--qe-calibration', type=distiller.utils.float_range_argparse_checker(exc_min=True),
                           metavar='PORTION_OF_TEST_SET',
                           help='Run the model in evaluation mode on the specified portion of the test dataset and '
                                'collect statistics. Ignores all other \'qe--*\' arguments')
    group.add_argument('--qe-mode', '--qem', type=linear_quant_mode_str, default='sym',
                       help='Linear quantization mode. Choices: ' + ' | '.join(str_to_quant_mode_map.keys()))
    group.add_argument('--qe-bits-acts', '--qeba', type=int, default=8, metavar='NUM_BITS',
                       help='Number of bits for quantization of activations')
    group.add_argument('--qe-bits-wts', '--qebw', type=int, default=8, metavar='NUM_BITS',
                       help='Number of bits for quantization of weights')
    group.add_argument('--qe-bits-accum', type=int, default=32, metavar='NUM_BITS',
                       help='Number of bits for quantization of the accumulator')
    group.add_argument('--qe-clip-acts', '--qeca', type=clip_mode_str, default='none',
                       help='Activations clipping mode. Choices: ' + ' | '.join(str_to_clip_mode_map.keys()))
    group.add_argument('--qe-clip-n-stds', type=float,
                       help='When qe-clip-acts is set to \'n_std\', this is the number of standard deviations to use')
    group.add_argument('--qe-no-clip-layers', '--qencl', type=str, nargs='+', metavar='LAYER_NAME', default=[],
                       help='List of layer names for which not to clip activations. Applicable '
                            'only if --qe-clip-acts is not \'none\'')
    group.add_argument('--qe-per-channel', '--qepc', action='store_true',
                       help='Enable per-channel quantization of weights (per output channel)')
    group.add_argument('--qe-scale-approx-bits', '--qesab', type=int, metavar='NUM_BITS',
                       help='Enables scale factor approximation using integer multiply + bit shift, using '
                            'this number of bits the integer multiplier')
    group.add_argument('--qe-stats-file', type=str, metavar='PATH',
                       help='Path to YAML file with calibration stats. If not given, dynamic quantization will '
                            'be run (Note that not all layer types are supported for dynamic quantization)')
    group.add_argument('--qe-config-file', type=str, metavar='PATH',
                       help='Path to YAML file containing configuration for PostTrainLinearQuantizer (if present, '
                            'all other --qe* arguments are ignored)')


class RangeLinearQuantWrapper(nn.Module):
    """
    Base class for module which wraps an existing module with linear range-base quantization functionality

    Args:
        wrapped_module (torch.nn.Module): Module to be wrapped
        num_bits_acts (int): Number of bits used for inputs and output quantization
        num_bits_accum (int): Number of bits allocated for the accumulator of intermediate integer results
        mode (LinearQuantMode): Quantization mode to use (symmetric / asymmetric-signed / unsigned)
        clip_acts (ClipMode): Activations clipping mode to use
        activation_stats (dict): Dict containing activation stats, used for static calculation of quantization
            parameters. Dict should be in the format exported by distiller.data_loggers.QuantCalibrationStatsCollector.
            If None then parameters are calculated dynamically.
        clip_n_stds (float): When clip_acts == ClipMode.N_STD, this is the number of standard deviations to use
        clip_half_range (bool): use half range clipping.
            NOTE - this only works with ACIQ clip modes i.e. GAUSS and LAPLACE
        scale_approx_mult_bits (int): If not None, scale factors will be approximated using an integer multiplication
            followed by a bit-wise shift. This eliminates floating-point scale factors, replacing them with integer
            calculations.
            If None, scale factors will be kept in their original FP32 values.
    """

    def __init__(self, wrapped_module, num_bits_acts, num_bits_accum=32, mode=LinearQuantMode.SYMMETRIC,
                 clip_acts=ClipMode.NONE, activation_stats=None, clip_n_stds=None, clip_half_range=False,
                 scale_approx_mult_bits=None,
                 input_overrides=None, requires_quantized_inputs=True, inputs_quant_auto_fallback=False):
        super(RangeLinearQuantWrapper, self).__init__()

        input_overrides = input_overrides or OrderedDict()

        self.wrapped_module = wrapped_module
        self.clip_half_range = clip_half_range
        self.scale_approx_mult_bits = scale_approx_mult_bits
        self.requires_quantized_inputs = requires_quantized_inputs
        self.inputs_quant_auto_fallback = inputs_quant_auto_fallback

        self.output_quant_settings = QuantSettings(num_bits_acts, mode, clip_acts, clip_n_stds, clip_half_range, False)
        self.accum_quant_settings = QuantSettings(num_bits_accum, LinearQuantMode.SYMMETRIC,
                                                  ClipMode.NONE, None, False, False)
        if self.requires_quantized_inputs:
            self.inputs_quant_settings_overrides = OrderedDict()
            for k, v in input_overrides.items():
                idx = int(k)
                if v.pop('from_output', None):
                    quant_settings = deepcopy(self.output_quant_settings)
                    quant_settings.clip_half_range = False
                else:
                    quant_settings = QuantSettings(v.pop('bits_activations', self.output_quant_settings.num_bits),
                                                   verify_quant_mode(
                                                       v.pop('mode', self.output_quant_settings.quant_mode)),
                                                   verify_clip_mode(
                                                       v.pop('clip_acts', self.output_quant_settings.clip_mode)),
                                                   v.pop('clip_n_stds', self.output_quant_settings.clip_n_stds),
                                                   False, False)
                    if v:
                        # Poor man's input checking on input overrides dict
                        raise ValueError('Input overrides dict contains unsupported keys:', list(v.keys()))
                self.inputs_quant_settings_overrides[idx] = quant_settings
        else:
            self.inputs_quant_settings_overrides = None

        # Controls whether output is de-quantized at end of forward op. Meant as a debug / test flag only
        # (note that if False, the quantized output will be returned, but without any quantization parameters,
        #  so other than inspecting the contents there's not much to do with it)
        self._dequant_out = True

        signed = mode != LinearQuantMode.ASYMMETRIC_UNSIGNED
        self.acts_min_q_val, self.acts_max_q_val = get_quantized_range(num_bits_acts, signed=signed)
        # The accumulator is always signed
        self.accum_min_q_val, self.accum_max_q_val = get_quantized_range(num_bits_accum, signed=True)

        if activation_stats:
            self.preset_act_stats = True

            if self.requires_quantized_inputs:
                self.inputs_quant_metadata_fallback = OrderedDict()
                for idx, stats in activation_stats['inputs'].items():
                    settings = self.inputs_quant_settings_overrides.get(idx, self.output_quant_settings)
                    scale, zp = _get_quant_params_from_stats_dict(
                        stats, settings.num_bits, settings.quant_mode, settings.clip_mode,
                        settings.clip_n_stds, settings.clip_half_range, self.scale_approx_mult_bits
                    )
                    min_q_val, max_q_val = get_quantized_range(
                        settings.num_bits, settings.quant_mode != LinearQuantMode.ASYMMETRIC_UNSIGNED)
                    qmd = TensorQuantMetadata(scale, zp, min_q_val, max_q_val)
                    self.inputs_quant_metadata_fallback[idx] = qmd
            else:
                self.inputs_quant_metadata_fallback = None

            scale, zp = _get_quant_params_from_stats_dict(activation_stats['output'], num_bits_acts, mode, clip_acts,
                                                          clip_n_stds, clip_half_range, scale_approx_mult_bits)
            self.output_scale = nn.Parameter(scale)
            self.output_zero_point = nn.Parameter(zp)
        else:
            self.preset_act_stats = False

        self.register_buffer('num_forwards', torch.zeros(1, dtype=torch.long))

<<<<<<< HEAD
    def named_linear_quant_params(self):
=======
    def named_acts_quant_params(self):
>>>>>>> a7473c95
        if self.preset_act_stats:
            # Output scale buffers are saved in the model only when stats are used
            yield 'output_scale', self.output_scale
            yield 'output_zero_point', self.output_zero_point

    def forward(self, *inputs):
        # if self.training:
        #     raise RuntimeError(self.__class__.__name__ + " can only be used in eval mode")

        device = inputs[0].device
        for buffer_name, buffer in self._buffers.items():
            setattr(self, buffer_name, buffer.to(device))

        if self.requires_quantized_inputs:
            self._prepare_inputs_for_quantization(inputs)

            inputs_q = []
            for input in inputs:
                qmd = input.quant_metadata
                input.quant_metadata = TensorQuantMetadata(qmd.scale.to(device), qmd.zero_point.to(device),
                                                                        qmd.min_q_val, qmd.max_q_val)
                input_q = linear_quantize_clamp_with_metadata(input)
                input_q.quant_metadata = input.quant_metadata
                inputs_q.append(input_q)
        else:
            inputs_q = inputs

        # Forward through wrapped module
        accum = self.quantized_forward(*inputs_q)

        if self.clip_half_range:
            accum = f.relu(accum)

        # Re-quantize accumulator to quantized output range
        out_scale, out_zero_point = self.get_output_quantization_params(accum)
        requant_scale, requant_zero_point = self.get_accum_to_output_re_quantization_params(out_scale, out_zero_point)
        out_q = linear_quantize_clamp(accum.data, requant_scale, requant_zero_point,
                                      self.acts_min_q_val, self.acts_max_q_val, inplace=True)

        if not self._dequant_out:
            return torch.autograd.Variable(out_q)

        # De-quantize back to FP32
        out_f = linear_dequantize(out_q, out_scale, out_zero_point, inplace=True)

        out_f.quant_metadata = TensorQuantMetadata(out_scale, out_zero_point, self.acts_min_q_val, self.acts_max_q_val)

        self.num_forwards += 1

        return out_f

    def _prepare_inputs_for_quantization(self, inputs):
        for idx, input in enumerate(inputs):
            if hasattr(input, 'quant_metadata'):
                if idx in self.inputs_quant_settings_overrides:
                    raise RuntimeError('<{}> Input {}: CONFLICT - Tensor has embedded quantization metadata AND user '
                                       'defined input quantization settings'.format(self.distiller_name, idx))
            else:
                # Input doesn't have embedded quantization data propagated from a previous layer
                # Our options are:
                #  If user set explicit settings for this input, use those
                #  OR
                #  If auto fallback is set, use the output quantization settings
                if idx not in self.inputs_quant_settings_overrides and not self.inputs_quant_auto_fallback:
                    raise RuntimeError('<{}> Input {}: Expected tensor with embedded quantization metadata. Either:\n'
                                       '1. Make sure the previous operation is quantized\n'
                                       '2. Provide explicit input quantization settings\n'
                                       '3. Set inputs_quant_auto_fallback'.format(self.distiller_name, idx))
                if self.preset_act_stats:
                    input.quant_metadata = self.inputs_quant_metadata_fallback[idx]
                else:
                    if idx in self.inputs_quant_settings_overrides:
                        q_settings = self.inputs_quant_settings_overrides[idx]
                    else:
                        # If we're here then inputs_quant_auto_fallback is set
                        # if self.num_forwards == 0:
                        #     msglogger.info('<{}> Input {}: No embedded quantization metadata, '
                        #                    'falling back to output settings'.format(self.distiller_name, idx))
                        q_settings = deepcopy(self.output_quant_settings)
                        q_settings.clip_half_range = False
                    scale, zp = _get_quant_params_from_tensor(input, q_settings.num_bits, q_settings.quant_mode,
                                                              q_settings.clip_mode, q_settings.per_channel,
                                                              q_settings.clip_n_stds, q_settings.clip_half_range,
                                                              self.scale_approx_mult_bits)
                    signed = q_settings.quant_mode != LinearQuantMode.ASYMMETRIC_UNSIGNED
                    min_q_val, max_q_val = get_quantized_range(q_settings.num_bits, signed)
                    input.quant_metadata = TensorQuantMetadata(scale, zp, min_q_val, max_q_val)

    def quantized_forward(self, *inputs_q):
        """
        Perform forward pass with quantized inputs and return quantized outputs

        :param inputs_q: Tensor (or list of tensors) with quantized input values
        :return: Tensor with quantized output values
        """
        raise NotImplementedError

    def get_output_quantization_params(self, accumulator):
        """
        Calculate quantization parameters (scale and zero-point) for the output.
        This is used for:
          * Calculating the accumulator-to-output re-quantization parameters
            (see get_accum_to_output_re_quantization_params)
          * De-quantizing the output back to FP32

        Should be overridden by all subclasses

        :param accumulator: Tensor with accumulator values
        :return: Tuple of scale and zero-point
        """
        raise NotImplementedError

    def get_accum_to_output_re_quantization_params(self, output_scale, output_zero_point):
        """
        Calculate quantization parameters (scale and zero-point) for re-quantization, that is:
        Converting the intermediate integer accumulator to the output range

        Should be overridden by all subclasses

        :param output_scale: Output scale factor
        :param output_zero_point: Output zero-point
        :return: Tuple of scale and zero-point
        """
        raise NotImplementedError

    def extra_repr(self):
        tmpstr = 'output_quant_settings={0}'.format(self.output_quant_settings)
        tmpstr += '\naccum_quant_settings={0}'.format(self.accum_quant_settings)
        tmpstr += '\nrequires_quantized_inputs={0}'.format(self.requires_quantized_inputs)
        if self.requires_quantized_inputs:
            overrides = self.inputs_quant_settings_overrides
            tmpstr += '\n  inputs_quant_auto_fallback={}'.format(self.inputs_quant_auto_fallback)
            tmpstr += ', forced_quant_settings_for_inputs={}'.format(
                'None' if not overrides else list(overrides.keys()))
            for idx, qset in overrides.items():
                tmpstr += '\n    input_{}_settings={}'.format(idx, qset)
        tmpstr += '\nscale_approx_mult_bits={}'.format(self.scale_approx_mult_bits)
        tmpstr += '\npreset_activation_stats={0}'.format(self.preset_act_stats)
        if self.preset_act_stats:
            tmpstr += '\n  output_scale={0}, output_zero_point={1}'.format(_quant_param_to_str(
                self.output_scale), _quant_param_to_str(self.output_zero_point))
            if self.requires_quantized_inputs:
                for idx in self.inputs_quant_settings_overrides:
                    qmd = self.inputs_quant_metadata_fallback[idx]
                    tmpstr += '\n  input_#{0}_scale={1}, input_#{0}_zero_point={2}'.format(
                        idx, _quant_param_to_str(qmd.scale), _quant_param_to_str(qmd.zero_point))
        return tmpstr


class RangeLinearQuantParamLayerWrapper(RangeLinearQuantWrapper):
    """
    Linear range-based quantization wrappers for layers with weights and bias (namely torch.nn.ConvNd and
    torch.nn.Linear)

    Assume:

    x_q = round(scale_x * x_f) - zero_point_x

    Hence:

    x_f = 1/scale_x * x_q + zero_point_x

    (And the same for y_q, w_q and b_q)

    So, we get: (use "zp" as abbreviation for zero_point)

    y_f = x_f * w_f + b_f

    y_q = scale_y * y_f + zp_y =  scale_y * (x_f * w_f + b_f) + zp_y =

                scale_y                                         scale_x * scale_w
        = ------------------- * ((x_q + zp_x) * (w_q + zp_w) + ------------------- * (b_q + zp_b)) + zp_y
           scale_x * scale_w                                         scale_b

    Args:
        wrapped_module (torch.nn.Module): Module to be wrapped
        num_bits_acts (int): Number of bits used for inputs and output quantization
        num_bits_params (int): Number of bits used for parameters (weights and bias) quantization
        num_bits_accum (int): Number of bits allocated for the accumulator of intermediate integer results
        mode (LinearQuantMode): Quantization mode to use (symmetric / asymmetric-signed/unsigned)
        clip_acts (ClipNode): See RangeLinearQuantWrapper
        per_channel_wts (bool): Enable quantization of weights using separate quantization parameters per
            output channel
        activation_stats (dict): See RangeLinearQuantWrapper
        clip_n_stds (float): See RangeLinearQuantWrapper
        clip_half_range (bool) : See RangeLinearQuantWrapper
        scale_approx_mult_bits (int): See RangeLinearQuantWrapper
    """
    def __init__(self, wrapped_module, num_bits_acts, num_bits_params, num_bits_accum=32,
                 mode=LinearQuantMode.SYMMETRIC, clip_acts=ClipMode.NONE, per_channel_wts=False, activation_stats=None,
                 clip_n_stds=None, clip_half_range=False, scale_approx_mult_bits=None,
                 input_overrides=None, inputs_quant_auto_fallback=False):
        super(RangeLinearQuantParamLayerWrapper, self).__init__(wrapped_module, num_bits_acts, num_bits_accum, mode,
                                                                clip_acts, activation_stats, clip_n_stds, clip_half_range,
                                                                scale_approx_mult_bits,
                                                                input_overrides=input_overrides,
                                                                requires_quantized_inputs=True,
                                                                inputs_quant_auto_fallback=inputs_quant_auto_fallback)

        if not isinstance(wrapped_module, (nn.Conv2d, nn.Conv3d, nn.Linear)):
            raise ValueError(self.__class__.__name__ + ' can wrap only Conv2D, Conv3D and Linear modules')

        self.wts_quant_settings = QuantSettings(num_bits_params, mode, ClipMode.NONE, None, False, per_channel_wts)

        self.params_min_q_val, self.params_max_q_val = get_quantized_range(
            self.wts_quant_settings.num_bits,
            self.wts_quant_settings.quant_mode != LinearQuantMode.ASYMMETRIC_UNSIGNED)

        # Quantize weights - overwrite FP32 weights
        w_scale, w_zero_point = _get_quant_params_from_tensor(wrapped_module.weight,
                                                              self.wts_quant_settings.num_bits,
                                                              self.wts_quant_settings.quant_mode,
                                                              per_channel=self.wts_quant_settings.per_channel)

        self.w_scale = nn.Parameter(w_scale)
        self.w_zero_point = nn.Parameter(w_zero_point)
        linear_quantize_clamp(wrapped_module.weight.data, self.w_scale, self.w_zero_point, self.params_min_q_val,
                              self.params_max_q_val, inplace=True)

        self.has_bias = hasattr(wrapped_module, 'bias') and wrapped_module.bias is not None
        device = self.w_scale.device

        if self.preset_act_stats:
            t = torch.zeros_like(self.w_scale)
            if self.wts_quant_settings.per_channel:
                t = t.squeeze(dim=-1)
            self.register_buffer('accum_scale', t)
        else:
            self.accum_scale = torch.ones(1).to(device)

        # Quantize bias
        if self.has_bias and not self.preset_act_stats:
            b_scale, b_zero_point = _get_quant_params_from_tensor(wrapped_module.bias,
                                                                  self.wts_quant_settings.num_bits,
                                                                  self.wts_quant_settings.quant_mode)
            self.register_buffer('b_scale', b_scale)
            self.register_buffer('b_zero_point', b_zero_point)
            base_b_q = linear_quantize_clamp(wrapped_module.bias.data, self.b_scale, self.b_zero_point,
                                             self.params_min_q_val, self.params_max_q_val)
            # Dynamic ranges - save in auxiliary buffer, requantize each time based on dynamic input scale factor
            self.register_buffer('base_b_q', base_b_q)

        # A flag indicating that the simulated quantized weights are pre-shifted. for faster performance.
        # In the first forward pass - `w_zero_point` is added into the weights, to allow faster inference,
        # and all subsequent calls are done with these shifted weights.
        # Upon calling `self.state_dict()` - we restore the actual quantized weights.
        # i.e. is_simulated_quant_weight_shifted = False
        self.register_buffer('is_simulated_quant_weight_shifted', torch.tensor(0, dtype=torch.uint8, device=device))

    def named_linear_quant_params(self):
        yield 'w_scale', self.w_scale
        yield 'w_zero_point', self.w_zero_point
        yield from super(RangeLinearQuantParamLayerWrapper, self).named_linear_quant_params()

    def state_dict(self, destination=None, prefix='', keep_vars=False):
        if self.is_simulated_quant_weight_shifted:
            # We want to return the weights to their integer representation:
            self.wrapped_module.weight.data -= self.w_zero_point
            self.is_simulated_quant_weight_shifted.fill_(False) # i.e. is_simulated_quant_weight_shifted = False
        return super(RangeLinearQuantParamLayerWrapper, self).state_dict(destination, prefix, keep_vars)

    def quantized_forward(self, input_q):
        # See class documentation for quantized calculation details.

        def get_accum_scale(input_q):
            accum_scale = input_q.quant_metadata.scale * self.w_scale
            if self.wts_quant_settings.per_channel:
                accum_scale = accum_scale.squeeze(dim=-1)
            if self.scale_approx_mult_bits:
                accum_scale = approx_scale_as_mult_and_shift(accum_scale, self.scale_approx_mult_bits)
            return accum_scale

        if self.preset_act_stats:
            if self.num_forwards == 0:
                self.accum_scale += get_accum_scale(input_q)
                if self.has_bias:
                    # Requantize bias to accumulator scale "permanently"
                    linear_quantize_clamp(self.wrapped_module.bias.data, self.accum_scale.squeeze(), 0,
                                          self.accum_min_q_val, self.accum_max_q_val, inplace=True)
        else:
            self.accum_scale = get_accum_scale(input_q)
            if self.has_bias:
                # Re-quantize bias to match x * w scale: b_q' = (in_scale * w_scale / b_scale) * (b_q + b_zero_point)
                bias_requant_scale = self.accum_scale.squeeze() / self.b_scale
                if self.scale_approx_mult_bits is not None:
                    bias_requant_scale = approx_scale_as_mult_and_shift(bias_requant_scale, self.scale_approx_mult_bits)
                self.wrapped_module.bias.data = linear_quantize_clamp(self.base_b_q + self.b_zero_point,
                                                                      bias_requant_scale, 0,
                                                                      self.accum_min_q_val, self.accum_max_q_val)

        # Note the main terms within the summation is:
        #   (x_q + zp_x) * (w_q + zp_w)
        # In a performance-optimized solution, we would expand the parentheses and perform the computation similar
        # to what is described here:
        #   https://github.com/google/gemmlowp/blob/master/doc/low-precision.md#efficient-handling-of-offsets
        # However, for now we're more concerned with simplicity rather than speed. So we'll just add the zero points
        # to the input and weights and pass those to the wrapped model. Functionally, since at this point we're
        # dealing solely with integer values, the results are the same either way.

        if self.output_quant_settings.quant_mode != LinearQuantMode.SYMMETRIC and not self.is_simulated_quant_weight_shifted:
            # We "store" the w_zero_point inside our wrapped module's weights to
            # improve performance on inference.
            self.wrapped_module.weight.data += self.w_zero_point
            self.is_simulated_quant_weight_shifted.fill_(True)  # i.e. is_simulated_quant_weight_shifted = True

        input_q += input_q.quant_metadata.zero_point
        accum = self.wrapped_module.forward(input_q)
        clamp(accum.data, self.accum_min_q_val, self.accum_max_q_val, inplace=True)

        return accum

    def get_output_quantization_params(self, accumulator):
        if self.preset_act_stats:
            return self.output_scale, self.output_zero_point

        y_f = accumulator / self.accum_scale
        q_set = self.output_quant_settings
        return _get_quant_params_from_tensor(y_f, q_set.num_bits, q_set.quant_mode,
                                             clip=q_set.clip_mode, num_stds=q_set.clip_n_stds,
                                             half_range=q_set.clip_half_range,
                                             scale_approx_mult_bits=self.scale_approx_mult_bits)

    def get_accum_to_output_re_quantization_params(self, output_scale, output_zero_point):
        requant_scale = output_scale / self.accum_scale
        if self.scale_approx_mult_bits is not None:
            requant_scale = approx_scale_as_mult_and_shift(requant_scale, self.scale_approx_mult_bits)
        return requant_scale, output_zero_point

    def extra_repr(self):
        tmpstr = 'weights_quant_settings={0}\n'.format(self.wts_quant_settings)
        tmpstr += super(RangeLinearQuantParamLayerWrapper, self).extra_repr()
        tmpstr += '\nweights_scale={0}, weights_zero_point={1}'.format(_quant_param_to_str(self.w_scale),
                                                                       _quant_param_to_str(self.w_zero_point))
        if not self.preset_act_stats and self.has_bias:
            tmpstr += '\nbase_bias_scale={0}, base_bias_zero_point={1}'.format(_quant_param_to_str(self.b_scale),
                                                                               _quant_param_to_str(self.b_zero_point))
        return tmpstr


class RangeLinearQuantMatmulWrapper(RangeLinearQuantWrapper):
    """
    Wrapper for quantizing the Matmul/BatchMatmul operation between 2 input tensors.
    output = input1 @ input2
    where:
        input1.shape = (input_batch, input_size)
        input2.shape = (input_size, output_size)
    The mathematical calculation is:
        y_f = i1_f * i2_f
        iN_f = iN_q / scale_iN + zp_iN =>
        y_q = scale_y * y_f + zp_y =  scale_y * (i1_f * i2_f) + zp_y =

                    scale_y
        y_q = ------------------- * ((i1_q + zp_i1) * (i2_q + zp_i2) + zp_y
               scale_i1 * scale_i2
    Args:
        wrapped_module (distiller.modules.Matmul or distiller.modules.BatchMatmul): Module to be wrapped
        num_bits_acts (int): Number of bits used for inputs and output quantization
        num_bits_accum (int): Number of bits allocated for the accumulator of intermediate integer results
        mode (LinearQuantMode): Quantization mode to use (symmetric / asymmetric-signed/unsigned)
        clip_acts (ClipNode): See RangeLinearQuantWrapper
        activation_stats (dict): See RangeLinearQuantWrapper
        clip_n_stds (int): See RangeLinearQuantWrapper
        scale_approx_mult_bits (int): See RangeLinearQuantWrapper
    """
    def __init__(self, wrapped_module, num_bits_acts, num_bits_accum=32,
                 mode=LinearQuantMode.SYMMETRIC, clip_acts=ClipMode.NONE, activation_stats=None,
                 clip_n_stds=None, clip_half_range=False, scale_approx_mult_bits=None,
                 input_overrides=None, inputs_quant_auto_fallback=False):
        super(RangeLinearQuantMatmulWrapper, self).__init__(wrapped_module, num_bits_acts, num_bits_accum, mode,
                                                            clip_acts, activation_stats, clip_n_stds, clip_half_range,
                                                            scale_approx_mult_bits,
                                                            input_overrides=input_overrides,
                                                            requires_quantized_inputs=True,
                                                            inputs_quant_auto_fallback=inputs_quant_auto_fallback)

        if not isinstance(wrapped_module, (distiller.modules.Matmul, distiller.modules.BatchMatmul)):
            raise ValueError(self.__class__.__name__ + ' can wrap only Matmul modules')
        self.accum_scale = 1

    def quantized_forward(self, input0_q, input1_q):
        self.accum_scale = input0_q.quant_metadata.scale * input1_q.quant_metadata.scale
        accum = self.wrapped_module.forward(input0_q + input0_q.quant_metadata.zero_point,
                                            input1_q + input1_q.quant_metadata.zero_point)
        clamp(accum.data, self.accum_min_q_val, self.accum_max_q_val, inplace=True)
        return accum

    def get_output_quantization_params(self, accumulator):
        if self.preset_act_stats:
            return self.output_scale, self.output_zero_point

        y_f = accumulator / self.accum_scale
        q_set = self.output_quant_settings
        return _get_quant_params_from_tensor(y_f, q_set.num_bits, q_set.quant_mode,
                                             clip=q_set.clip_mode, num_stds=q_set.clip_n_stds,
                                             half_range=q_set.clip_half_range,
                                             scale_approx_mult_bits=self.scale_approx_mult_bits)

    def get_accum_to_output_re_quantization_params(self, output_scale, output_zero_point):
        requant_scale = output_scale / self.accum_scale
        if self.scale_approx_mult_bits is not None:
            requant_scale = approx_scale_as_mult_and_shift(requant_scale, self.scale_approx_mult_bits)
        return requant_scale, output_zero_point


class NoStatsError(NotImplementedError):
    pass


class RangeLinearQuantConcatWrapper(RangeLinearQuantWrapper):
    def __init__(self, wrapped_module, num_bits_acts, mode=LinearQuantMode.SYMMETRIC, clip_acts=ClipMode.NONE,
                 activation_stats=None, clip_n_stds=None, clip_half_range=False, scale_approx_mult_bits=None,
                 input_overrides=None, inputs_quant_auto_fallback=False):
        if not isinstance(wrapped_module, distiller.modules.Concat):
            raise ValueError(self.__class__.__name__ + ' can only wrap distiller.modules.Concat modules')

        if not activation_stats:
            raise NoStatsError(self.__class__.__name__ +
                               ' must get activation stats, dynamic quantization not supported')

        super(RangeLinearQuantConcatWrapper, self).__init__(wrapped_module, num_bits_acts, mode=mode,
                                                            clip_acts=clip_acts, activation_stats=activation_stats,
                                                            clip_n_stds=clip_n_stds, clip_half_range=clip_half_range,
                                                            scale_approx_mult_bits=scale_approx_mult_bits,
                                                            input_overrides=input_overrides,
                                                            requires_quantized_inputs=True,
                                                            inputs_quant_auto_fallback=inputs_quant_auto_fallback)

    def quantized_forward(self, *inputs_q):
        # For concatenation to make sense input scales need to match, so we re-quantize all inputs
        # based on the output scale
        inputs_re_q = [linear_quantize_clamp(input_q + input_q.quant_metadata.zero_point,
                                             self.output_scale / input_q.quant_metadata.scale, 0.,
                                             self.accum_min_q_val, self.accum_max_q_val, inplace=False)
                       for input_q in inputs_q]
        return self.wrapped_module(*inputs_re_q)

    def get_output_quantization_params(self, accumulator):
        return self.output_scale, self.output_zero_point

    def get_accum_to_output_re_quantization_params(self, output_scale, output_zero_point):
        # Nothing to do here, since we already re-quantized in quantized_forward prior to the actual concatenation
        return 1., self.output_zero_point


class RangeLinearQuantEltwiseAddWrapper(RangeLinearQuantWrapper):
    def __init__(self, wrapped_module, num_bits_acts, mode=LinearQuantMode.SYMMETRIC, clip_acts=ClipMode.NONE,
                 activation_stats=None, clip_n_stds=None, clip_half_range=False, scale_approx_mult_bits=None,
                 input_overrides=None, inputs_quant_auto_fallback=False):
        if not isinstance(wrapped_module, distiller.modules.EltwiseAdd):
            raise ValueError(self.__class__.__name__ + ' can only wrap distiller.modules.EltwiseAdd modules')

        if not activation_stats:
            raise NoStatsError(self.__class__.__name__ +
                               ' must get activation stats, dynamic quantization not supported')

        super(RangeLinearQuantEltwiseAddWrapper, self).__init__(wrapped_module, num_bits_acts, mode=mode,
                                                                clip_acts=clip_acts, activation_stats=activation_stats,
                                                                clip_n_stds=clip_n_stds, clip_half_range=clip_half_range,
                                                                scale_approx_mult_bits=scale_approx_mult_bits,
                                                                input_overrides=input_overrides,
                                                                requires_quantized_inputs=True,
                                                                inputs_quant_auto_fallback=inputs_quant_auto_fallback)

    def quantized_forward(self, *inputs_q):
        # Re-scale inputs to the accumulator scale
        inputs_re_q = [linear_quantize_clamp(input_q + input_q.quant_metadata.zero_point,
                                             self.output_scale / input_q.quant_metadata.scale, 0,
                                             self.accum_min_q_val, self.accum_max_q_val, inplace=False)
                       for input_q in inputs_q]
        accum = self.wrapped_module(*inputs_re_q)
        clamp(accum.data, self.accum_min_q_val, self.accum_max_q_val, inplace=True)

        return accum

    def get_output_quantization_params(self, accumulator):
        return self.output_scale, self.output_zero_point

    def get_accum_to_output_re_quantization_params(self, output_scale, output_zero_point):
        return 1., self.output_zero_point


class RangeLinearQuantEltwiseMultWrapper(RangeLinearQuantWrapper):
    def __init__(self, wrapped_module, num_bits_acts, mode=LinearQuantMode.SYMMETRIC, clip_acts=ClipMode.NONE,
                 activation_stats=None, clip_n_stds=None, clip_half_range=False, scale_approx_mult_bits=None,
                 input_overrides=None, inputs_quant_auto_fallback=False):
        if not isinstance(wrapped_module, distiller.modules.EltwiseMult):
            raise ValueError(self.__class__.__name__ + ' can only wrap distiller.modules.EltwiseMult modules')

        if not activation_stats:
            raise NoStatsError(self.__class__.__name__ +
                               ' must get activation stats, dynamic quantization not supported')

        super(RangeLinearQuantEltwiseMultWrapper, self).__init__(wrapped_module, num_bits_acts, mode=mode,
                                                                 clip_acts=clip_acts, activation_stats=activation_stats,
                                                                 clip_n_stds=clip_n_stds, clip_half_range=clip_half_range,
                                                                 scale_approx_mult_bits=scale_approx_mult_bits,
                                                                 input_overrides=input_overrides,
                                                                 requires_quantized_inputs=True,
                                                                 inputs_quant_auto_fallback=inputs_quant_auto_fallback)
        self.accum_scale = 1

    def quantized_forward(self, *inputs_q):
        input_scales = [input_q.quant_metadata.scale for input_q in inputs_q]
        self.accum_scale = reduce(lambda x, y: x * y, input_scales)

        for input_q in inputs_q:
            input_q += input_q.quant_metadata.zero_point

        accum = self.wrapped_module(*inputs_q)
        clamp(accum.data, self.accum_min_q_val, self.accum_max_q_val, inplace=True)

        return accum

    def get_output_quantization_params(self, accumulator):
        return self.output_scale, self.output_zero_point

    def get_accum_to_output_re_quantization_params(self, output_scale, output_zero_point):
        requant_scale = output_scale / self.accum_scale
        if self.scale_approx_mult_bits is not None:
            requant_scale = approx_scale_as_mult_and_shift(requant_scale, self.scale_approx_mult_bits)
        return requant_scale, output_zero_point


class FPWrapper(nn.Module):
    """
    A wrapper that replaces a module with a half precision version.
    Args:
        module (nn.Module): The module to be replaced.
        precision (Union[str, int]): the floating point precision to use. Either 16/32/64.
        convert_input (bool): Specifies whether an input conversion
            to module precision is required for forward. Default: True.
        return_fp32 (bool): Specifies whether the output needs
            to be converted back to fp32. Default: True.
    """
    def __init__(self, module: nn.Module, precision, convert_input=True, return_fp32=True):
        super(FPWrapper, self).__init__()
        precision = str(precision)
        self.dtype = {'16': torch.float16, '32': torch.float32, '64': torch.float64}[precision]
        self.wrapped_module = module.to(self.dtype)
        self.return_fp32 = return_fp32
        self.convert_input = convert_input

    def forward(self, *input):
        if self.convert_input:
            input = distiller.convert_tensors_recursively_to(input, dtype=self.dtype)

        result = self.wrapped_module(*input)
        if self.return_fp32:
            return distiller.convert_tensors_recursively_to(result, dtype=torch.float32)

        return result


class FP16Wrapper(FPWrapper):
    def __init__(self, module, convert_input=True, return_fp32=True):
        super(FP16Wrapper, self).__init__(module, 16, convert_input, return_fp32)


class RangeLinearEmbeddingWrapper(nn.Module):
    def __init__(self, wrapped_module, num_bits, mode=LinearQuantMode.SYMMETRIC, stats=None):
        if not isinstance(wrapped_module, nn.Embedding):
            raise ValueError(self.__class__.__name__ + ' can only wrap torch.nn.Embedding modules')

        super(RangeLinearEmbeddingWrapper, self).__init__()

        self.min_q_val, self.max_q_val = get_quantized_range(num_bits,
                                                             signed=mode != LinearQuantMode.ASYMMETRIC_UNSIGNED)

        if stats is None:
            w_scale, w_zero_point = _get_quant_params_from_tensor(wrapped_module.weight, num_bits, self.mode)
        else:
            w_scale, w_zero_point = _get_quant_params_from_stats_dict(stats['output'], num_bits, mode)

        device = wrapped_module.weight.device

        self.register_buffer('w_scale', w_scale.to(device))
        self.register_buffer('w_zero_point', w_zero_point.to(device))
        linear_quantize_clamp(wrapped_module.weight.data, self.w_scale, self.w_zero_point, self.min_q_val,
                              self.max_q_val, inplace=True)
        self.quant_metadata = TensorQuantMetadata(self.w_scale, self.w_zero_point, self.min_q_val, self.max_q_val)
        self.wrapped_module = wrapped_module

<<<<<<< HEAD
    def named_linear_quant_params(self):
=======
    def named_acts_quant_params(self):
>>>>>>> a7473c95
        yield 'w_scale', self.w_scale
        yield 'w_zero_point', self.w_zero_point

    def forward(self, input):
        out_q = self.wrapped_module(input)
        out_f = linear_dequantize(out_q, self.w_scale, self.w_zero_point, inplace=True)
        out_f.quant_metadata = self.quant_metadata
        return out_f


class RangeLinearFakeQuantWrapper(RangeLinearQuantWrapper):
    def __init__(self, wrapped_module, num_bits_acts, mode=LinearQuantMode.SYMMETRIC, clip_acts=ClipMode.NONE,
                 activation_stats=None, clip_n_stds=None, clip_half_range=False, scale_approx_mult_bits=None,
                 fpq_module=None):
        super(RangeLinearFakeQuantWrapper, self).__init__(wrapped_module, num_bits_acts, mode=mode,
                                                          clip_acts=clip_acts, activation_stats=activation_stats,
                                                          clip_n_stds=clip_n_stds, clip_half_range=clip_half_range,
                                                          scale_approx_mult_bits=scale_approx_mult_bits,
                                                          requires_quantized_inputs=False)
        self.fpq_module = str(fpq_module) if fpq_module else None
        self.dtype = torch.float
        if self.fpq_module:
            self.dtype = {'16': torch.half, '32': torch.float, '64': torch.double}[self.fpq_module]
            self.wrapped_module.to(self.dtype)

    def quantized_forward(self, *inputs_q):
        inputs_q = distiller.convert_tensors_recursively_to(inputs_q, dtype=self.dtype)
        outputs = self.wrapped_module(*inputs_q)
        return distiller.convert_tensors_recursively_to(outputs, dtype=self.dtype)

    def get_output_quantization_params(self, accumulator):
        if self.preset_act_stats:
            return self.output_scale, self.output_zero_point
        else:
            q_set = self.output_quant_settings
            return _get_quant_params_from_tensor(accumulator, q_set.num_bits, q_set.quant_mode, q_set.clip_mode,
                                                 q_set.per_channel, q_set.clip_n_stds,q_set.clip_half_range,
                                                 self.scale_approx_mult_bits)

    def get_accum_to_output_re_quantization_params(self, output_scale, output_zero_point):
        return output_scale, output_zero_point


def _is_range_linear_wrapper(module):
    return isinstance(module, (RangeLinearEmbeddingWrapper, RangeLinearQuantWrapper))


class PostTrainLinearQuantizer(Quantizer):
    """
    Applies range-based linear quantization to a model.
    This quantizer is expected to be executed at evaluation only, on a pre-trained model

    The following modules / operations have dedicated implementations which consider quantization:
      * torch.nn.Conv2d/Conv3d
      * torch.nn.Linear
      * torch.nn.Embedding
      * distiller.modules.Concat
      * distiller.modules.EltwiseAdd
      * distiller.modules.EltwiseMult
      * distiller.modules.Matmul
      * distiller.modules.BatchMatmul
    An existing module will need likely need to be modified to use the 'distiller.modules.*' modules. This needs to
    be done BEFORE creating the quantizer. See the docs for more details:
    https://nervanasystems.github.io/distiller/prepare_model_quant.html

    Any leaf module not in the list above will be "fake-quantized". That is - the floating-point module will be
    executed (FP64/32/16 can be specified with the fpq_module argument), and its output will be quantized.

    Args:
        model (torch.nn.Module): Model to be quantized
        bits_activations/parameters/accum (int): Number of bits to be used when quantizing each tensor type
        overrides (:obj:`OrderedDict`, optional): Overrides the layers quantization settings.
        mode (LinearQuantMode): Quantization mode to use (symmetric / asymmetric-signed / unsigned)
        clip_acts (ClipMode): Activations clipping mode to use
        per_channel_wts (bool): Enable quantization of weights using separate quantization parameters per
            output channel
        model_activation_stats (str / dict / OrderedDict): Either a path to activation stats YAML file, or a dictionary
            containing the stats. The stats are used for static calculation of quantization parameters.
            The dict should be in the format exported by distiller.data_loggers.QuantCalibrationStatsCollector.
            If None then parameters are calculated dynamically.
        fp16 (bool): Set to True to convert modules to half precision.
            WARNING - this argument is deprecated, use instead the argument `fpq_module`
        clip_n_stds (float): When clip_acts == ClipMode.N_STD, this is the number of standard deviations to use
        clip_half_range (bool): When clip_acts is
        scale_approx_mult_bits (int): If not None, scale factors will be approximated using an integer multiplication
            followed by a bit-wise shift. This eliminates floating-point scale factors, replacing them with integer
            calculations.
            If None, scale factors will be kept in their original FP32 values.
        inputs_quant_auto_fallback (bool): Enabled by default.
            See <distiller_root>/examples/post_train_quant/resnet18_imagenet_post_train_input_overrides.yaml
            For details what this does and how to override it.
        fpq_module (Union[int, str]): use the modules in floating point mode and only quantize their outputs.
            takes the values (16, 32, 64) only, this will use RangeLinearFakeQuantWrapper.
    Note:
        If fpq_module is set, all the layers (except those overridden in `overrides`) will be converted
        to the set floating point precision, regardless of bits_activations/parameters/accum.
    """
    def __init__(self, model, bits_activations=8, bits_parameters=8, bits_accum=32,
                 overrides=None, mode=LinearQuantMode.SYMMETRIC, clip_acts=ClipMode.NONE,
                 per_channel_wts=False, model_activation_stats=None, fp16=False,
                 clip_n_stds=None, clip_half_range=False,
                 scale_approx_mult_bits=None, inputs_quant_auto_fallback=True,
                 fpq_module=None):
        overrides_bkp = deepcopy(overrides)
        super(PostTrainLinearQuantizer, self).__init__(model, bits_activations=bits_activations,
                                                       bits_weights=bits_parameters, bits_bias=bits_accum,
                                                       overrides=overrides, train_with_fp_copy=False)
        if fp16 and str(fpq_module) not in ('16', 'None'):
            raise ValueError('Conflict - fp16 set to true and fpq_module set to other than 16.')
        mode = verify_quant_mode(mode)
        clip_acts = verify_clip_mode(clip_acts)
        if clip_acts == ClipMode.N_STD and clip_n_stds is None:
            raise ValueError('clip_n_stds must not be None when clip_acts set to N_STD')

        if model_activation_stats is not None:
            if isinstance(model_activation_stats, str):
                if not os.path.isfile(model_activation_stats):
                    raise ValueError("Model activation stats file not found at: " + model_activation_stats)
                msglogger.info('Loading activation stats from: ' + model_activation_stats)
                with open(model_activation_stats, 'r') as stream:
                    model_activation_stats = distiller.utils.yaml_ordered_load(stream)
            elif not isinstance(model_activation_stats, (dict, OrderedDict)):
                raise TypeError('model_activation_stats must either be a string, a dict / OrderedDict or None')
        else:
            msglogger.warning("\nWARNING:\nNo stats file passed - Dynamic quantization will be used\n"
                              "At the moment, this mode isn't as fully featured as stats-based quantization, and "
                              "the accuracy results obtained are likely not as representative of real-world results."
                              "\nSpecifically:\n"
                              "  * Not all modules types are supported in this mode. Unsupported modules will remain "
                              "in FP32.\n"
                              "  * Optimizations for quantization of layers followed by Relu/Tanh/Sigmoid are only "
                              "supported when statistics are used.\nEND WARNING\n")

        self.model.quantizer_metadata = {'type': type(self),
                                         'params': {'bits_activations': bits_activations,
                                                    'bits_parameters': bits_parameters,
                                                    'bits_accum': bits_accum,
                                                    'mode': str(mode).split('.')[1],
                                                    'clip_acts': _enum_to_str(clip_acts),
                                                    'clip_n_stds': clip_n_stds,
                                                    'clip_half_range': clip_half_range,
                                                    'per_channel_wts': per_channel_wts,
                                                    'scale_approx_mult_bits': scale_approx_mult_bits,
                                                    'inputs_quant_auto_fallback': inputs_quant_auto_fallback,
                                                    'fpq_module': fpq_module,
                                                    'model_activation_stats': model_activation_stats,
                                                    'overrides': overrides_bkp}}

        def replace_param_layer(module, name, qbits_map, per_channel_wts=per_channel_wts,
                                mode=mode, fp16=fp16, scale_approx_mult_bits=scale_approx_mult_bits,
                                clip_acts=clip_acts, clip_n_stds=clip_n_stds, clip_half_range=clip_half_range,
                                input_overrides=None, fpq_module=fpq_module, fake=False):
            if fp16:
                warnings.warn("Argument 'fp16' is deprecated. Please use 'fpq_module'(=16/32/64) argument.",
                              DeprecationWarning)
                fpq_module = fpq_module or 16
            norm_name = distiller.utils.normalize_module_name(name)
            clip_acts = verify_clip_mode(clip_acts)
            if fpq_module:
                if not fake:
                    return FPWrapper(module, fpq_module)
                else:
                    return RangeLinearFakeQuantWrapper(module, qbits_map[name].acts, mode=mode, clip_acts=clip_acts,
                                                       activation_stats=self.model_activation_stats.get(norm_name,
                                                                                                        None),
                                                       clip_n_stds=clip_n_stds, clip_half_range=clip_half_range,
                                                       scale_approx_mult_bits=scale_approx_mult_bits,
                                                       fpq_module=fpq_module)

            return RangeLinearQuantParamLayerWrapper(module, qbits_map[name].acts, qbits_map[name].wts,
                                                     num_bits_accum=self.bits_accum, mode=mode, clip_acts=clip_acts,
                                                     per_channel_wts=per_channel_wts,
                                                     activation_stats=self.model_activation_stats.get(norm_name, None),
                                                     clip_n_stds=clip_n_stds, clip_half_range=clip_half_range,
                                                     scale_approx_mult_bits=scale_approx_mult_bits,
                                                     input_overrides=input_overrides,
                                                     inputs_quant_auto_fallback=inputs_quant_auto_fallback)

        def replace_non_param_layer(wrapper_type, module, name, qbits_map, fp16=fp16,
                                    scale_approx_mult_bits=scale_approx_mult_bits,
                                    clip_acts=clip_acts, clip_n_stds=clip_n_stds, clip_half_range=clip_half_range,
                                    input_overrides=None, inputs_quant_auto_fallback=inputs_quant_auto_fallback,
                                    fpq_module=fpq_module, fake=False):
            norm_name = distiller.utils.normalize_module_name(name)
            clip_acts = verify_clip_mode(clip_acts)
            if fp16:
                warnings.warn("Argument 'fp16' is deprecated. Please use 'fpq_module'(=16/32/64) argument.",
                              DeprecationWarning)
                fpq_module = fpq_module or 16
            if fpq_module:
                if fake:
                    return RangeLinearFakeQuantWrapper(module, qbits_map[name].acts, mode=mode, clip_acts=clip_acts,
                                                       activation_stats=self.model_activation_stats.get(norm_name, None),
                                                       clip_n_stds=clip_n_stds, clip_half_range=clip_half_range,
                                                       scale_approx_mult_bits=scale_approx_mult_bits,
                                                       fpq_module=fpq_module)
                else:
                    return FPWrapper(module, fpq_module)
            try:
                return wrapper_type(module, qbits_map[name].acts, mode=mode, clip_acts=clip_acts,
                                    activation_stats=self.model_activation_stats.get(norm_name, None),
                                    clip_n_stds=clip_n_stds,  clip_half_range=clip_half_range,
                                    scale_approx_mult_bits=scale_approx_mult_bits,
                                    input_overrides=input_overrides,
                                    inputs_quant_auto_fallback=inputs_quant_auto_fallback)
            except NoStatsError:
                msglogger.warning('WARNING: {0} - quantization of {1} without stats not supported. '
                                  'Keeping the original FP32 module'.format(name, module.__class__.__name__))
                return module

        def replace_embedding(module, name, qbits_map, fp16=fp16):
            if fp16:
                return FP16Wrapper(module, convert_input=False)
            norm_name = distiller.utils.normalize_module_name(name)
            return RangeLinearEmbeddingWrapper(module, qbits_map[name].wts, mode=mode,
                                               stats=self.model_activation_stats.get(norm_name, None))

        def replace_fake_quant(module, name, qbits_map, fp16=fp16,
                               clip_acts=clip_acts, clip_n_stds=clip_n_stds, clip_half_range=clip_half_range,
                               scale_approx_mult_bits=scale_approx_mult_bits, fpq_module=fpq_module, fake=True,
                               make_identity=False):
            if isinstance(module, (nn.ReLU, nn.ReLU6)) and make_identity:
                named_modules = OrderedDict(self.model.named_modules())
                pred = self.adjacency_map[name].predecessors[0].name
                if isinstance(named_modules[pred], RangeLinearQuantWrapper):
                    return nn.Identity()
            norm_name = distiller.utils.normalize_module_name(name)
            clip_acts = verify_clip_mode(clip_acts)
            if distiller.has_children(module):
                return module
            if fp16:
                warnings.warn("Argument 'fp16' is deprecated. Please use 'fpq_module'(=16/32/64) argument.",
                              DeprecationWarning)
                fpq_module = 16
            if not fake:
                return FPWrapper(module, fpq_module)
            return RangeLinearFakeQuantWrapper(module, qbits_map[name].acts, mode=mode, clip_acts=clip_acts,
                                               activation_stats=self.model_activation_stats.get(norm_name, None),
                                               clip_n_stds=clip_n_stds,  clip_half_range=clip_half_range,
                                               scale_approx_mult_bits=scale_approx_mult_bits,
                                               fpq_module=fpq_module)

        self.clip_acts = clip_acts
        self.clip_n_stds = clip_n_stds
        self.model_activation_stats = model_activation_stats or {}
        self.bits_accum = bits_accum
        self.mode = mode

        self.replacement_factory[nn.Conv2d] = replace_param_layer
        self.replacement_factory[nn.Conv3d] = replace_param_layer
        self.replacement_factory[nn.Linear] = replace_param_layer

        factory_concat = partial(
            replace_non_param_layer, RangeLinearQuantConcatWrapper)
        factory_eltwiseadd = partial(
            replace_non_param_layer, RangeLinearQuantEltwiseAddWrapper)
        factory_eltwisemult = partial(
            replace_non_param_layer, RangeLinearQuantEltwiseMultWrapper)
        factory_matmul = partial(
            replace_non_param_layer, RangeLinearQuantMatmulWrapper)

        update_wrapper(factory_concat, replace_non_param_layer)
        update_wrapper(factory_eltwiseadd, replace_non_param_layer)
        update_wrapper(factory_eltwisemult, replace_non_param_layer)
        update_wrapper(factory_matmul, replace_non_param_layer)

        self.replacement_factory[distiller.modules.Concat] = factory_concat
        self.replacement_factory[distiller.modules.EltwiseAdd] = factory_eltwiseadd
        self.replacement_factory[distiller.modules.EltwiseMult] = factory_eltwisemult
        self.replacement_factory[distiller.modules.Matmul] = factory_matmul
        self.replacement_factory[distiller.modules.BatchMatmul] = factory_matmul
        self.replacement_factory[nn.Embedding] = replace_embedding

        self.default_repalcement_fn = replace_fake_quant
        self.replacement_blacklist.append(nn.Dropout)

        # To be filled by .prepare_model()
        self.linear_quant_params = None

    def named_linear_quant_params(self):
        for module_name, module in self.model.named_modules():
            if _is_range_linear_wrapper(module):
                for buff_name, buff in module.named_linear_quant_params():
                    full_buff_name = "%s.%s" % (module_name, buff_name)
                    yield full_buff_name, buff

    def set_linear_quant_param(self, name, val):
        """
        Sets the the quant parameter by module_name.quant_param_name.
        Args:
             name (str): the name of the quant param [module_name].[quant_param_name]
             val (int or float or torch.Tensor): the new value.
        """
        self.linear_quant_params[name].data.fill_(val)

    def update_acts_quant_params(self, new_config):
        """
        Updates all the quant params using a dictionary.
        Args:
             new_config (dict): the new configuration dict.
        """
        for k, v in new_config.items():
            self.set_linear_quant_param(k, v)


    def named_acts_quant_params(self):
        for module_name, module in self.model.named_modules():
            if _is_range_linear_wrapper(module):
                for buff_name, buff in module.named_acts_quant_params():
                    full_buff_name = "%s.%s" % (module_name, buff_name)
                    yield full_buff_name, buff

    def set_act_quant_param(self, name, val):
        """
        Sets the the quant parameter by module_name.quant_param_name.
        Args:
             name (str): the name of the quant param [module_name].[quant_param_name]
             val (int or float or torch.Tensor): the new value.
        """
        self.acts_quant_params[name].fill_(val)

    def update_acts_quant_params(self, new_config):
        """
        Updates all the quant params using a dictionary.
        Args:
             new_config (dict): the new configuration dict.
        """
        for k, v in new_config.items():
            self.set_act_quant_param(k, v)


    @classmethod
    def from_args(cls, model, args):
        """
        Returns an instance of PostTrainLinearQuantizer based on the set command-line arguments that are
        given by add_post_train_quant_args()
        """
        if args.qe_config_file:
            return distiller.config_component_from_file_by_class(model, args.qe_config_file,
                                                                 'PostTrainLinearQuantizer')
        else:
            overrides = OrderedDict(
                [(layer, OrderedDict([('clip_acts', 'NONE')]))
                 for layer in args.qe_no_clip_layers]
            )
            return cls(model,
                       bits_activations=args.qe_bits_acts,
                       bits_parameters=args.qe_bits_wts,
                       bits_accum=args.qe_bits_accum,
                       mode=args.qe_mode,
                       clip_acts=args.qe_clip_acts,
                       per_channel_wts=args.qe_per_channel,
                       model_activation_stats=args.qe_stats_file,
                       clip_n_stds=args.qe_clip_n_stds,
                       scale_approx_mult_bits=args.qe_scale_approx_bits,
                       overrides=overrides,
                       inputs_quant_auto_fallback=True)

    def save_per_layer_parameters(self, save_dir=''):
        defaults = OrderedDict(self.model.quantizer_metadata['params'])
        defaults.pop('bits_activations')
        defaults.pop('bits_parameters')
        defaults.pop('bits_accum')
        out = OrderedDict()
        for n, m in self.model.named_modules():
            if distiller.has_children(m):
                continue
            qbits = self.module_qbits_map[n]
            d = OrderedDict()
            d['bits_activations'] = qbits.acts
            d['bits_weights'] = qbits.wts
            d['bits_bias'] = qbits.bias
            for k, v in defaults.items():
                actual_v = self.module_overrides_map[n].get(k, v)
                d[k] = actual_v
            out[n] = d
        if self.linear_quant_params:
            out['linear_quant_params'] = lqp_dict = OrderedDict()
            for k, v in self.linear_quant_params.items():  # type: str, torch.Tensor
                lqp_dict[k] = v.item()

        save_path = os.path.join(save_dir, 'layer_quant_params.yaml')
        distiller.yaml_ordered_save(save_path, out)
        msglogger.info('Per-layer quantization parameters saved to ' + save_path)

    def prepare_model(self, dummy_input=None):
        self.has_bidi_distiller_lstm = any(isinstance(m, distiller.modules.DistillerLSTM) and m.bidirectional for
                                           _, m in self.model.named_modules())
        if self.has_bidi_distiller_lstm:
            warnings.warn('Model contains a bidirectional DistillerLSTM module. '
                          'Automatic BN folding and statistics optimization based on tracing is not yet '
                          'supported for models containing such modules.\n'
                          'Will perform specific optimization for the DistillerLSTM modules, but any other potential '
                          'opportunities for optimization in the model will be ignored.', UserWarning)
            # Setting dummy_input to None to make sure SummaryGraph won't be called
            dummy_input = None
        elif dummy_input is None:
            raise ValueError('PostTrainLinearQuantizer requires dummy input in order to perform certain optimizations')
        super(PostTrainLinearQuantizer, self).prepare_model(dummy_input)

<<<<<<< HEAD
        self.linear_quant_params = OrderedDict(self.named_linear_quant_params())

        save_dir = msglogger.logdir if hasattr(msglogger, 'logdir') else '.'
        self.save_per_layer_parameters(save_dir)
=======
        self.acts_quant_params = OrderedDict(self.named_acts_quant_params())
>>>>>>> a7473c95

    def _pre_prepare_model(self, dummy_input):
        if not self.has_bidi_distiller_lstm:
            self._apply_bn_folding(dummy_input)
            self._apply_activation_stats_fusions()
            self._apply_fuse_relu()
        else:
            self._apply_bidi_distiller_lstm_stats_fusion()

        save_dir = msglogger.logdir if hasattr(msglogger, 'logdir') else '.'
        save_path = os.path.join(save_dir, 'quant_stats_after_prepare_model.yaml')
        distiller.yaml_ordered_save(save_path, self.model_activation_stats)
        msglogger.info('Updated stats saved to ' + save_path)
        # for module_name, override in self.module_overrides_map.items():
        #     # Hack to bypass Quantizer pre-override check -
        #     # Quantizer class checks `qbit.acts` and `qbit.wts` before applying overrides
        #     # but since fp16 doesn't act as an intN - we need to override these
        #     # tensors to bypass the check
        #     if (override.get('fp16', False) or override.get('fpq_module', False)) and \
        #          not override.get('fake', False):
        #         self.module_qbits_map[module_name] = QBits('fp', None, None)

    def _clip_stats(self, entry, min_val, max_val):
        if entry['max'] < min_val:
            entry['min'] = entry['avg_min'] = entry['max'] = entry['avg_max'] = min_val
        elif entry['min'] > max_val:
            entry['min'] = entry['avg_min'] = entry['max'] = entry['avg_max'] = max_val
        else:
            entry['min'] = max(min_val, entry['min'])
            entry['avg_min'] = max(min_val, entry['avg_min'])
            entry['max'] = min(max_val, entry['max'])
            entry['avg_max'] = min(max_val, entry['avg_max'])

    def _apply_bn_folding(self, dummy_input):
        msglogger.info('Applying batch-norm folding ahead of post-training quantization')
        mt.fold_batch_norms(self.model, adjacency_map=self.adjacency_map, inference=True)

        # After BN folding model need to re-generate the adjacency map
        summary_graph = distiller.SummaryGraph(self.model, dummy_input)
        self.adjacency_map = summary_graph.adjacency_map(dedicated_modules_only=False)

        if not self.model_activation_stats:
            return

        # Update the activation stats to reflect BN folding
        msglogger.info('Propagating output statistics from BN modules to folded modules')
        named_modules = OrderedDict(self.model.named_modules())
        model_stats = self.model_activation_stats
        for n, m in named_modules.items():
            # Look for the mark left by distiller.model_transforms.fold_batch_norms
            fused_modules = getattr(m, 'fused_modules', None)
            if fused_modules is None:
                continue
            folded_bn_module = distiller.normalize_module_name(fused_modules[0])

            # Propagate the output stats of the folded BN module to this module
            # If stats were collected after folding was applied, then stats for the BN module won't exist,
            # in which case we just move on
            folded_bn_stats = model_stats.pop(folded_bn_module, None)
            if folded_bn_stats is None:
                continue
            model_stats[distiller.normalize_module_name(n)]['output'] = folded_bn_stats['output']
            msglogger.debug('  {} --> {}'.format(folded_bn_module, n))

    def _apply_activation_stats_fusions(self):
        # Now we look for certain "fusions" of layers and activations
        # We modify stats to make sure we quantize only the ranges relevant to the activation function
        # By doing so we reduce quantization error while still keeping all
        if not self.model_activation_stats:
            msglogger.info("No activation stats - skipping optimizations for modules followed by Relu/Tanh/Sigmoid")
            return

        msglogger.info('Optimizing output statistics for modules followed by ReLU/Tanh/Sigmoid')

        named_modules = OrderedDict(self.model.named_modules())
        model_stats = self.model_activation_stats
        for n, m in named_modules.items():
            if (distiller.has_children(m) and not isinstance(m, SimulatedFoldedBatchNorm) )\
                    or n not in self.adjacency_map or len(self.adjacency_map[n].successors) != 1:
                continue
            successor = self.adjacency_map[n].successors[0]
            n = distiller.normalize_module_name(n)
            m_stats = model_stats[n]

            succ_type = successor.type
            succ_stats = model_stats.get(distiller.normalize_module_name(successor.name), None)
            if succ_type == 'Split':
                # Handling case where layer output is split, with each chunk going into an activation function
                # This pattern occurs in LSTM, for example. If all the activations are "similar", we can still
                # optimize the quantization ranges of the output of the layer prior to the split
                post_split_ops = self.adjacency_map[successor.name].successors
                if all(op.type == 'Relu' for op in post_split_ops):
                    succ_type = 'Relu'
                elif all(op.type == 'Tanh' for op in post_split_ops):
                    # Tanh non-saturated input range is smaller than sigmoid, so we try this first
                    succ_type = 'Tanh'
                elif all(op.type in ('Sigmoid', 'Tanh') for op in post_split_ops):
                    # If we have both sigmoid and tanh (as in LSTM), we can go with sigmoid
                    succ_type = 'Sigmoid'
                succ_stats = None

            # Set the clipping values
            if succ_type == 'Relu':
                # ReLU zeros out all negative values, so there's no need to quantize them
                min_val = 0.
                max_val = m_stats['output']['max']
            elif succ_type == 'Sigmoid' or succ_type == 'Tanh':
                # Tanh / Sigmoid saturate at ~4 / ~6 respectively. No need to quantize their inputs outside
                # of these ranges
                max_val = 4. if succ_type == 'Tanh' else 6.
                min_val = -max_val
            elif isinstance(named_modules.get(successor.name, None), nn.ReLU6):
                succ_type = 'ReLU6'
                # ReLU zeros out all negative values, so there's no need to quantize them
                min_val = 0.
                max_val = min(m_stats['output']['max'], 6)
            else:
                continue

            # Clip the stats
            msglogger.debug('  Module {} followed by {}, updating stats'.format(n, succ_type))
            self._clip_stats(m_stats['output'], min_val, max_val)
            if succ_stats is not None:
                succ_stats['inputs'][0] = deepcopy(m_stats['output'])

    def _apply_fuse_relu(self):
        """Fuses ReLU layers to the linear layers before them."""
        model_overrides = self.module_overrides_map
        qbits_map = self.module_qbits_map
        named_modules = dict(self.model.named_modules())
        for n, m in named_modules.items():
            # Don't fuse if the module isn't quantized:
            qbits = qbits_map.get(n, QBits(None, None, None))
            if qbits.acts is None and qbits.wts is None:
                continue
            if (distiller.has_children(m) and not isinstance(m, SimulatedFoldedBatchNorm))\
                    or n not in self.adjacency_map or len(self.adjacency_map[n].successors) != 1:
                continue
            successor = self.adjacency_map[n].successors[0]
            successor_module = named_modules.get(successor.name, None)
            # Add half range clipping to module overrides
            m_override = model_overrides.get(n, OrderedDict())
            model_overrides[n] = m_override
            if successor.name in named_modules and isinstance(successor_module, (nn.ReLU, nn.ReLU6)):
                m_override['clip_half_range'] = True
                m_override = model_overrides.get(successor.name, OrderedDict())
                m_override['make_identity'] = True
                model_overrides[successor.name] = m_override

    def _apply_bidi_distiller_lstm_stats_fusion(self):
        distiller_lstm_cells = [n for n, m in self.model.named_modules() if
                                isinstance(m, distiller.modules.DistillerLSTMCell)]

        for name in distiller_lstm_cells:
            name += '.eltwiseadd_gate'
            msglogger.debug('  Module {} followed by Sigmoid, updating stats'.format(name))
            sat_val = 6.
            self._clip_stats(self.model_activation_stats[name]['output'], -sat_val, sat_val)

    def _post_prepare_model(self):
        if isinstance(self.model, nn.DataParallel):
            # We restore the buffers to the master-GPU of the modules:
            device = self.model.src_device_obj
            m = self.model.module
            for param in m.parameters():
                param.data = param.data.to(device)
            for buffer in m.buffers():
                buffer.data = buffer.data.to(device)




###############################################################################
# Quantization-aware training
###############################################################################


def update_ema(biased_ema, value, decay, step):
    biased_ema = biased_ema * decay + (1 - decay) * value
    unbiased_ema = biased_ema / (1 - decay ** step)  # Bias correction
    return biased_ema, unbiased_ema


def inputs_quantize_wrapped_forward(self, input):
    input = self.inputs_quant(input)
    return self.original_forward(input)


class FakeLinearQuantization(nn.Module):
    def __init__(self, num_bits=8, mode=LinearQuantMode.SYMMETRIC, ema_decay=0.999, dequantize=True, inplace=False):
        super(FakeLinearQuantization, self).__init__()

        self.num_bits = num_bits
        self.mode = mode
        self.dequantize = dequantize
        self.inplace = inplace

        # We track activations ranges with exponential moving average, as proposed by Jacob et al., 2017
        # https://arxiv.org/abs/1712.05877
        # We perform bias correction on the EMA, so we keep both unbiased and biased values and the iterations count
        # For a simple discussion of this see here:
        # https://www.coursera.org/lecture/deep-neural-network/bias-correction-in-exponentially-weighted-averages-XjuhD
        self.register_buffer('ema_decay', torch.tensor(ema_decay))
        self.register_buffer('tracked_min_biased', torch.zeros(1))
        self.register_buffer('tracked_min', torch.zeros(1))
        self.register_buffer('tracked_max_biased', torch.zeros(1))
        self.register_buffer('tracked_max', torch.zeros(1))
        self.register_buffer('iter_count', torch.zeros(1))
        self.register_buffer('scale', torch.ones(1))
        self.register_buffer('zero_point', torch.zeros(1))

    def forward(self, input):
        # We update the tracked stats only in training
        #
        # Due to the way DataParallel works, we perform all updates in-place so the "main" device retains
        # its updates. (see https://pytorch.org/docs/stable/nn.html#dataparallel)
        # However, as it is now, the in-place update of iter_count causes an error when doing
        # back-prop with multiple GPUs, claiming a variable required for gradient calculation has been modified
        # in-place. Not clear why, since it's not used in any calculations that keep a gradient.
        # It works fine with a single GPU. TODO: Debug...
        if self.training:
            with torch.no_grad():
                current_min, current_max = get_tensor_min_max(input)
            self.iter_count += 1
            self.tracked_min_biased.data, self.tracked_min.data = update_ema(self.tracked_min_biased.data,
                                                                             current_min, self.ema_decay,
                                                                             self.iter_count)
            self.tracked_max_biased.data, self.tracked_max.data = update_ema(self.tracked_max_biased.data,
                                                                             current_max, self.ema_decay,
                                                                             self.iter_count)

        if self.mode == LinearQuantMode.SYMMETRIC:
            max_abs = max(abs(self.tracked_min), abs(self.tracked_max))
            actual_min, actual_max = -max_abs, max_abs
            if self.training:
                self.scale.data, self.zero_point.data = symmetric_linear_quantization_params(self.num_bits, max_abs)
        else:
            actual_min, actual_max = self.tracked_min, self.tracked_max
            signed = self.mode == LinearQuantMode.ASYMMETRIC_SIGNED
            if self.training:
                self.scale.data, self.zero_point.data = asymmetric_linear_quantization_params(self.num_bits,
                                                                                              self.tracked_min,
                                                                                              self.tracked_max,
                                                                                              signed=signed)

        input = clamp(input, actual_min.item(), actual_max.item(), False)
        input = LinearQuantizeSTE.apply(input, self.scale, self.zero_point, self.dequantize, False)

        return input

    def extra_repr(self):
        mode_str = str(self.mode).split('.')[1]
        return 'mode={0}, num_bits={1}, ema_decay={2:.4f})'.format(mode_str, self.num_bits, self.ema_decay)


class FakeQuantizationWrapper(nn.Module):
    def __init__(self, wrapped_module, num_bits, quant_mode, ema_decay):
        super(FakeQuantizationWrapper, self).__init__()
        self.wrapped_module = wrapped_module
        self.fake_q = FakeLinearQuantization(num_bits, quant_mode, ema_decay, dequantize=True,
                                             inplace=getattr(wrapped_module, 'inplace', False))

    def forward(self, *input):
        res = self.wrapped_module(*input)
        res = self.fake_q(res)
        return res


class QuantAwareTrainRangeLinearQuantizer(Quantizer):
    def __init__(self, model, optimizer=None, bits_activations=32, bits_weights=32, bits_bias=32,
                 overrides=None, mode=LinearQuantMode.SYMMETRIC, ema_decay=0.999, per_channel_wts=False,
                 quantize_inputs=True, num_bits_inputs=None):
        super(QuantAwareTrainRangeLinearQuantizer, self).__init__(model, optimizer=optimizer,
                                                                  bits_activations=bits_activations,
                                                                  bits_weights=bits_weights,
                                                                  bits_bias=bits_bias,
                                                                  overrides=overrides,
                                                                  train_with_fp_copy=True)

        mode = verify_quant_mode(mode)

        self.model.quantizer_metadata['params']['mode'] = str(mode).split('.')[1]
        self.model.quantizer_metadata['params']['ema_decay'] = ema_decay
        self.model.quantizer_metadata['params']['per_channel_wts'] = per_channel_wts
        self.model.quantizer_metadata['params']['quantize_inputs'] = quantize_inputs

        # Keeping some parameters for input quantization
        self.quantize_inputs = quantize_inputs
        if num_bits_inputs is not None:
            self.num_bits_inputs = num_bits_inputs
        else:
            self.num_bits_inputs = bits_activations
        self.mode = mode
        self.decay = ema_decay
        self.per_channel_wts = per_channel_wts

        def linear_quantize_param(param_fp, param_meta):
            m = param_meta.module
            # We don't quantize the learned weights of embedding layers per-channel, because they're used
            # as inputs in subsequent layers and we don't support per-channel activations quantization yet
            perch = not isinstance(m, nn.Embedding) and per_channel_wts and param_fp.dim() in [2, 4]

            with torch.no_grad():
                scale, zero_point = _get_quant_params_from_tensor(param_fp, param_meta.num_bits, mode,
                                                                  per_channel=perch)
            setattr(m, param_meta.q_attr_name + '_scale', scale)
            setattr(m, param_meta.q_attr_name + '_zero_point', zero_point)
            out = LinearQuantizeSTE.apply(param_fp, scale, zero_point, True, False)
            return out

        def activation_replace_fn(module, name, qbits_map):
            bits_acts = qbits_map[name].acts
            if bits_acts is None:
                return module
            return FakeQuantizationWrapper(module, bits_acts, mode, ema_decay)

        self.param_quantization_fn = linear_quantize_param

        self.activation_replace_fn = activation_replace_fn
        self.replacement_factory[nn.ReLU] = self.activation_replace_fn

    def _post_prepare_model(self):
        if self.quantize_inputs:
            if isinstance(self.model, nn.DataParallel):
                m = self.model.module
            else:
                m = self.model

            m.inputs_quant = FakeLinearQuantization(self.num_bits_inputs, self.mode, self.decay,
                                                    dequantize=True, inplace=False)
            m.__class__.original_forward = m.__class__.forward
            m.__class__.forward = inputs_quantize_wrapped_forward

        # Prepare scale and zero point buffers in modules where parameters are being quantized
        # We're calculating "dummy" scale and zero point just to get their dimensions
        for ptq in self.params_to_quantize:
            m = ptq.module
            param_fp = getattr(m, ptq.fp_attr_name)
            perch = not isinstance(m, nn.Embedding) and self.per_channel_wts and param_fp.dim() in [2, 4]
            with torch.no_grad():
                scale, zero_point = _get_quant_params_from_tensor(param_fp, ptq.num_bits, self.mode,
                                                                  per_channel=perch)
            m.register_buffer(ptq.q_attr_name + '_scale', torch.ones_like(scale))
            m.register_buffer(ptq.q_attr_name + '_zero_point', torch.zeros_like(zero_point))


class NCFQuantAwareTrainQuantizer(QuantAwareTrainRangeLinearQuantizer):
    def __init__(self, model, optimizer=None, bits_activations=32, bits_weights=32, bits_bias=32,
                 overrides=None, mode=LinearQuantMode.SYMMETRIC, ema_decay=0.999, per_channel_wts=False):
        super(NCFQuantAwareTrainQuantizer, self).__init__(model, optimizer=optimizer,
                                                          bits_activations=bits_activations,
                                                          bits_weights=bits_weights,
                                                          bits_bias=bits_bias,
                                                          overrides=overrides,
                                                          mode=mode, ema_decay=ema_decay,
                                                          per_channel_wts=per_channel_wts,
                                                          quantize_inputs=False)

        # Remove 'quantize_inputs' from the metadata dict since this quantizer hard-codes it and doesn't
        # actually take it as an argument
        self.model.quantizer_metadata['params'].pop('quantize_inputs')

        self.replacement_factory[distiller.modules.EltwiseMult] = self.activation_replace_fn
        self.replacement_factory[distiller.modules.Concat] = self.activation_replace_fn
        self.replacement_factory[nn.Linear] = self.activation_replace_fn
        # self.replacement_factory[nn.Sigmoid] = self.activation_replace_fn<|MERGE_RESOLUTION|>--- conflicted
+++ resolved
@@ -297,7 +297,8 @@
     def __init__(self, wrapped_module, num_bits_acts, num_bits_accum=32, mode=LinearQuantMode.SYMMETRIC,
                  clip_acts=ClipMode.NONE, activation_stats=None, clip_n_stds=None, clip_half_range=False,
                  scale_approx_mult_bits=None,
-                 input_overrides=None, requires_quantized_inputs=True, inputs_quant_auto_fallback=False):
+                 input_overrides=None, requires_quantized_inputs=True, inputs_quant_auto_fallback=False,
+                 requires_grad=False):
         super(RangeLinearQuantWrapper, self).__init__()
 
         input_overrides = input_overrides or OrderedDict()
@@ -363,18 +364,34 @@
 
             scale, zp = _get_quant_params_from_stats_dict(activation_stats['output'], num_bits_acts, mode, clip_acts,
                                                           clip_n_stds, clip_half_range, scale_approx_mult_bits)
-            self.output_scale = nn.Parameter(scale)
-            self.output_zero_point = nn.Parameter(zp)
+            if not isinstance(scale, torch.Tensor):
+                scale, zp = torch.tensor(scale), torch.tensor(zp)
+            scale.requires_grad = requires_grad
+            zp.requires_grad = requires_grad
+            self.register_buffer('output_scale', scale)
+            self.register_buffer('output_zero_point', zp)
         else:
             self.preset_act_stats = False
 
         self.register_buffer('num_forwards', torch.zeros(1, dtype=torch.long))
 
-<<<<<<< HEAD
+    @property
+    def requires_grad(self):
+        named_linear_quant_params = list(self.named_linear_quant_params())
+        if not named_linear_quant_params:
+            return False
+        return all(quant_param.requires_grad for name, quant_param in named_linear_quant_params)
+
+    @requires_grad.setter
+    def requires_grad(self, val):
+        named_linear_quant_params = list(self.named_linear_quant_params())
+        if not named_linear_quant_params:
+            raise ValueError('No buffers in "%s" class that may acquire gradients.' %
+                             self.__class__.__name__)
+        for name, buffer in named_linear_quant_params:
+            buffer.requires_grad = val
+
     def named_linear_quant_params(self):
-=======
-    def named_acts_quant_params(self):
->>>>>>> a7473c95
         if self.preset_act_stats:
             # Output scale buffers are saved in the model only when stats are used
             yield 'output_scale', self.output_scale
@@ -566,13 +583,15 @@
     def __init__(self, wrapped_module, num_bits_acts, num_bits_params, num_bits_accum=32,
                  mode=LinearQuantMode.SYMMETRIC, clip_acts=ClipMode.NONE, per_channel_wts=False, activation_stats=None,
                  clip_n_stds=None, clip_half_range=False, scale_approx_mult_bits=None,
-                 input_overrides=None, inputs_quant_auto_fallback=False):
+                 input_overrides=None, inputs_quant_auto_fallback=False,
+                 requires_grad=False):
         super(RangeLinearQuantParamLayerWrapper, self).__init__(wrapped_module, num_bits_acts, num_bits_accum, mode,
                                                                 clip_acts, activation_stats, clip_n_stds, clip_half_range,
                                                                 scale_approx_mult_bits,
                                                                 input_overrides=input_overrides,
                                                                 requires_quantized_inputs=True,
-                                                                inputs_quant_auto_fallback=inputs_quant_auto_fallback)
+                                                                inputs_quant_auto_fallback=inputs_quant_auto_fallback,
+                                                                requires_grad=requires_grad)
 
         if not isinstance(wrapped_module, (nn.Conv2d, nn.Conv3d, nn.Linear)):
             raise ValueError(self.__class__.__name__ + ' can wrap only Conv2D, Conv3D and Linear modules')
@@ -589,8 +608,8 @@
                                                               self.wts_quant_settings.quant_mode,
                                                               per_channel=self.wts_quant_settings.per_channel)
 
-        self.w_scale = nn.Parameter(w_scale)
-        self.w_zero_point = nn.Parameter(w_zero_point)
+        self.register_buffer('w_scale', torch.tensor(w_scale, requires_grad=requires_grad))
+        self.register_buffer('w_zero_point', torch.tensor(w_zero_point, requires_grad=requires_grad))
         linear_quantize_clamp(wrapped_module.weight.data, self.w_scale, self.w_zero_point, self.params_min_q_val,
                               self.params_max_q_val, inplace=True)
 
@@ -742,13 +761,14 @@
     def __init__(self, wrapped_module, num_bits_acts, num_bits_accum=32,
                  mode=LinearQuantMode.SYMMETRIC, clip_acts=ClipMode.NONE, activation_stats=None,
                  clip_n_stds=None, clip_half_range=False, scale_approx_mult_bits=None,
-                 input_overrides=None, inputs_quant_auto_fallback=False):
+                 input_overrides=None, inputs_quant_auto_fallback=False, requires_grad=False):
         super(RangeLinearQuantMatmulWrapper, self).__init__(wrapped_module, num_bits_acts, num_bits_accum, mode,
                                                             clip_acts, activation_stats, clip_n_stds, clip_half_range,
                                                             scale_approx_mult_bits,
                                                             input_overrides=input_overrides,
                                                             requires_quantized_inputs=True,
-                                                            inputs_quant_auto_fallback=inputs_quant_auto_fallback)
+                                                            inputs_quant_auto_fallback=inputs_quant_auto_fallback,
+                                                            requires_grad=requires_grad)
 
         if not isinstance(wrapped_module, (distiller.modules.Matmul, distiller.modules.BatchMatmul)):
             raise ValueError(self.__class__.__name__ + ' can wrap only Matmul modules')
@@ -786,7 +806,8 @@
 class RangeLinearQuantConcatWrapper(RangeLinearQuantWrapper):
     def __init__(self, wrapped_module, num_bits_acts, mode=LinearQuantMode.SYMMETRIC, clip_acts=ClipMode.NONE,
                  activation_stats=None, clip_n_stds=None, clip_half_range=False, scale_approx_mult_bits=None,
-                 input_overrides=None, inputs_quant_auto_fallback=False):
+                 input_overrides=None, inputs_quant_auto_fallback=False,
+                 requires_grad=False):
         if not isinstance(wrapped_module, distiller.modules.Concat):
             raise ValueError(self.__class__.__name__ + ' can only wrap distiller.modules.Concat modules')
 
@@ -800,7 +821,8 @@
                                                             scale_approx_mult_bits=scale_approx_mult_bits,
                                                             input_overrides=input_overrides,
                                                             requires_quantized_inputs=True,
-                                                            inputs_quant_auto_fallback=inputs_quant_auto_fallback)
+                                                            inputs_quant_auto_fallback=inputs_quant_auto_fallback,
+                                                            requires_grad=requires_grad)
 
     def quantized_forward(self, *inputs_q):
         # For concatenation to make sense input scales need to match, so we re-quantize all inputs
@@ -822,7 +844,8 @@
 class RangeLinearQuantEltwiseAddWrapper(RangeLinearQuantWrapper):
     def __init__(self, wrapped_module, num_bits_acts, mode=LinearQuantMode.SYMMETRIC, clip_acts=ClipMode.NONE,
                  activation_stats=None, clip_n_stds=None, clip_half_range=False, scale_approx_mult_bits=None,
-                 input_overrides=None, inputs_quant_auto_fallback=False):
+                 input_overrides=None, inputs_quant_auto_fallback=False,
+                 requires_grad=False):
         if not isinstance(wrapped_module, distiller.modules.EltwiseAdd):
             raise ValueError(self.__class__.__name__ + ' can only wrap distiller.modules.EltwiseAdd modules')
 
@@ -836,7 +859,8 @@
                                                                 scale_approx_mult_bits=scale_approx_mult_bits,
                                                                 input_overrides=input_overrides,
                                                                 requires_quantized_inputs=True,
-                                                                inputs_quant_auto_fallback=inputs_quant_auto_fallback)
+                                                                inputs_quant_auto_fallback=inputs_quant_auto_fallback,
+                                                                requires_grad=requires_grad)
 
     def quantized_forward(self, *inputs_q):
         # Re-scale inputs to the accumulator scale
@@ -859,7 +883,8 @@
 class RangeLinearQuantEltwiseMultWrapper(RangeLinearQuantWrapper):
     def __init__(self, wrapped_module, num_bits_acts, mode=LinearQuantMode.SYMMETRIC, clip_acts=ClipMode.NONE,
                  activation_stats=None, clip_n_stds=None, clip_half_range=False, scale_approx_mult_bits=None,
-                 input_overrides=None, inputs_quant_auto_fallback=False):
+                 input_overrides=None, inputs_quant_auto_fallback=False,
+                 requires_grad=False):
         if not isinstance(wrapped_module, distiller.modules.EltwiseMult):
             raise ValueError(self.__class__.__name__ + ' can only wrap distiller.modules.EltwiseMult modules')
 
@@ -873,7 +898,8 @@
                                                                  scale_approx_mult_bits=scale_approx_mult_bits,
                                                                  input_overrides=input_overrides,
                                                                  requires_quantized_inputs=True,
-                                                                 inputs_quant_auto_fallback=inputs_quant_auto_fallback)
+                                                                 inputs_quant_auto_fallback=inputs_quant_auto_fallback,
+                                                                 requires_grad=requires_grad)
         self.accum_scale = 1
 
     def quantized_forward(self, *inputs_q):
@@ -934,7 +960,8 @@
 
 
 class RangeLinearEmbeddingWrapper(nn.Module):
-    def __init__(self, wrapped_module, num_bits, mode=LinearQuantMode.SYMMETRIC, stats=None):
+    def __init__(self, wrapped_module, num_bits, mode=LinearQuantMode.SYMMETRIC, stats=None,
+                 requires_grad=False):
         if not isinstance(wrapped_module, nn.Embedding):
             raise ValueError(self.__class__.__name__ + ' can only wrap torch.nn.Embedding modules')
 
@@ -950,6 +977,8 @@
 
         device = wrapped_module.weight.device
 
+        w_scale.requires_grad = requires_grad
+        w_zero_point.requires_grad = requires_grad
         self.register_buffer('w_scale', w_scale.to(device))
         self.register_buffer('w_zero_point', w_zero_point.to(device))
         linear_quantize_clamp(wrapped_module.weight.data, self.w_scale, self.w_zero_point, self.min_q_val,
@@ -957,11 +986,7 @@
         self.quant_metadata = TensorQuantMetadata(self.w_scale, self.w_zero_point, self.min_q_val, self.max_q_val)
         self.wrapped_module = wrapped_module
 
-<<<<<<< HEAD
     def named_linear_quant_params(self):
-=======
-    def named_acts_quant_params(self):
->>>>>>> a7473c95
         yield 'w_scale', self.w_scale
         yield 'w_zero_point', self.w_zero_point
 
@@ -975,12 +1000,13 @@
 class RangeLinearFakeQuantWrapper(RangeLinearQuantWrapper):
     def __init__(self, wrapped_module, num_bits_acts, mode=LinearQuantMode.SYMMETRIC, clip_acts=ClipMode.NONE,
                  activation_stats=None, clip_n_stds=None, clip_half_range=False, scale_approx_mult_bits=None,
-                 fpq_module=None):
+                 fpq_module=None, requires_grad=False):
         super(RangeLinearFakeQuantWrapper, self).__init__(wrapped_module, num_bits_acts, mode=mode,
                                                           clip_acts=clip_acts, activation_stats=activation_stats,
                                                           clip_n_stds=clip_n_stds, clip_half_range=clip_half_range,
                                                           scale_approx_mult_bits=scale_approx_mult_bits,
-                                                          requires_quantized_inputs=False)
+                                                          requires_quantized_inputs=False,
+                                                          requires_grad=requires_grad)
         self.fpq_module = str(fpq_module) if fpq_module else None
         self.dtype = torch.float
         if self.fpq_module:
@@ -1236,7 +1262,6 @@
         self.replacement_factory[nn.Embedding] = replace_embedding
 
         self.default_repalcement_fn = replace_fake_quant
-        self.replacement_blacklist.append(nn.Dropout)
 
         # To be filled by .prepare_model()
         self.linear_quant_params = None
@@ -1265,32 +1290,6 @@
         """
         for k, v in new_config.items():
             self.set_linear_quant_param(k, v)
-
-
-    def named_acts_quant_params(self):
-        for module_name, module in self.model.named_modules():
-            if _is_range_linear_wrapper(module):
-                for buff_name, buff in module.named_acts_quant_params():
-                    full_buff_name = "%s.%s" % (module_name, buff_name)
-                    yield full_buff_name, buff
-
-    def set_act_quant_param(self, name, val):
-        """
-        Sets the the quant parameter by module_name.quant_param_name.
-        Args:
-             name (str): the name of the quant param [module_name].[quant_param_name]
-             val (int or float or torch.Tensor): the new value.
-        """
-        self.acts_quant_params[name].fill_(val)
-
-    def update_acts_quant_params(self, new_config):
-        """
-        Updates all the quant params using a dictionary.
-        Args:
-             new_config (dict): the new configuration dict.
-        """
-        for k, v in new_config.items():
-            self.set_act_quant_param(k, v)
 
 
     @classmethod
@@ -1326,8 +1325,10 @@
         defaults.pop('bits_parameters')
         defaults.pop('bits_accum')
         out = OrderedDict()
-        for n, m in self.model.named_modules():
-            if distiller.has_children(m):
+        for n in self.module_overrides_map:
+            modules_dict = dict(self.model.named_modules())
+            m = modules_dict[n]
+            if distiller.has_children(m) and not _is_range_linear_wrapper(m):
                 continue
             qbits = self.module_qbits_map[n]
             d = OrderedDict()
@@ -1362,14 +1363,10 @@
             raise ValueError('PostTrainLinearQuantizer requires dummy input in order to perform certain optimizations')
         super(PostTrainLinearQuantizer, self).prepare_model(dummy_input)
 
-<<<<<<< HEAD
         self.linear_quant_params = OrderedDict(self.named_linear_quant_params())
 
         save_dir = msglogger.logdir if hasattr(msglogger, 'logdir') else '.'
         self.save_per_layer_parameters(save_dir)
-=======
-        self.acts_quant_params = OrderedDict(self.named_acts_quant_params())
->>>>>>> a7473c95
 
     def _pre_prepare_model(self, dummy_input):
         if not self.has_bidi_distiller_lstm:
