#
# Copyright (c) 2018 Intel Corporation
#
# Licensed under the Apache License, Version 2.0 (the "License");
# you may not use this file except in compliance with the License.
# You may obtain a copy of the License at
#
#      http://www.apache.org/licenses/LICENSE-2.0
#
# Unless required by applicable law or agreed to in writing, software
# distributed under the License is distributed on an "AS IS" BASIS,
# WITHOUT WARRANTIES OR CONDITIONS OF ANY KIND, either express or implied.
# See the License for the specific language governing permissions and
# limitations under the License.
#

import torch.nn as nn
import torch.nn.functional as f
import numpy as np
import argparse
from enum import Enum
from collections import OrderedDict, namedtuple
from functools import reduce, partial, update_wrapper
import logging
import os
from copy import deepcopy
import warnings

import distiller
import distiller.utils
from .quantizer import Quantizer, QBits
from .q_utils import *
from .sim_bn_fold import SimulatedFoldedBatchNorm
import distiller.modules
import distiller.model_transforms as mt

msglogger = logging.getLogger()


def _quant_param_to_str(val):
    if isinstance(val, torch.Tensor):
        if val.numel() > 1:
            return 'PerCh'
        else:
            return '{:.6f}'.format(val.item())
    return '{:.6f}'.format(val)


def _enum_to_str(enum_val):
    # TODO: This can probably be removed
    if isinstance(enum_val, str): # temporary fix
        return enum_val
    return str(enum_val).split('.')[1]


class ModuleQuantMode(namedtuple('ModuleQuantMode', ['activations', 'weights'])):
    """
    Named tuple for configuring the LinearQuantMode of both weights and activations of a module
    """
    def __new__(cls, activations, weights):
        if not isinstance(activations, LinearQuantMode) or not isinstance(weights, LinearQuantMode):
            raise ValueError('ModuleQuantMode must receive LinearQuantMode values')
        return super(ModuleQuantMode, cls).__new__(cls, activations, weights)


class ClipMode(Enum):
    # No clipping - absolute min/max values will be used
    NONE = 0
    # Clip value calculated by averaging over the max absolute values of samples within a batch
    AVG = 1
    # Clip value calculated as mean of tensor + N standard deviations. N should be specified separately
    N_STD = 2
    # ACIQ Clipping Modes -
    GAUSS = 3
    LAPLACE = 4


def _verify_enum_value(val, enum_cls):
    cls_name = enum_cls.__name__
    if isinstance(val, str):
        try:
            return enum_cls[val]
        except KeyError:
            raise ValueError("Input string '{0}' doesn't match any of the values of {1}: {2}"
                             .format(val, cls_name, [e.name for e in enum_cls]))
    elif isinstance(val, enum_cls):
        return val
    else:
        raise TypeError("Argument can be either a string or member of {0} (got {1})".format(cls_name, val))


def verify_quant_mode(mode):
    if isinstance(mode, ModuleQuantMode):
        return mode

    if isinstance(mode, dict):
        acts = _verify_enum_value(mode['activations'], LinearQuantMode)
        wts = _verify_enum_value(mode['weights'], LinearQuantMode)
    else:
        acts = wts = _verify_enum_value(mode, LinearQuantMode)
    return ModuleQuantMode(acts, wts)


def verify_clip_mode(mode):
    return _verify_enum_value(mode, ClipMode)


def _get_saturation_fn(quant_mode, clip_mode, num_stds, num_bits=None):
    if quant_mode == LinearQuantMode.SYMMETRIC:
        fns = {ClipMode.NONE: get_tensor_max_abs,
               ClipMode.AVG: get_tensor_avg_max_abs,
               ClipMode.N_STD: partial(get_tensor_mean_n_stds_max_abs, n_stds=num_stds),
               ClipMode.GAUSS: AciqSymmetricClipper(num_bits, AciqClipper.AciqClippingType.Gauss),
               ClipMode.LAPLACE: AciqSymmetricClipper(num_bits, AciqClipper.AciqClippingType.Laplace)}
    else:  # Asymmetric mode
        fns = {ClipMode.NONE: get_tensor_min_max,
               ClipMode.AVG: get_tensor_avg_min_max,
               ClipMode.N_STD: partial(get_tensor_mean_n_stds_min_max, n_stds=num_stds),
               ClipMode.GAUSS: AciqAsymmetricClipper(num_bits, AciqClipper.AciqClippingType.Gauss),
               ClipMode.LAPLACE: AciqAsymmetricClipper(num_bits, AciqClipper.AciqClippingType.Laplace)}
    return fns[clip_mode]


# TODO: Move to q_utils, add tests
def _get_quant_params_from_tensor(tensor, num_bits, mode, clip=ClipMode.NONE, per_channel=False, num_stds=None,
                                  half_range=False, scale_approx_mult_bits=None):
    if per_channel and tensor.dim() not in [2, 4]:
        raise UnsatisfiedRequirements('Per channel quantization possible only with '
                                      '2D or 4D tensors (linear or conv layer weights)')

    if clip == ClipMode.N_STD:
        if per_channel:
            raise ValueError('N_STD clipping not supported with per-channel quantization')
        if num_stds is None:
            raise UnsatisfiedRequirements('Clip mode set top N_STD but \'num_stds\' parameter not provided')

    dim = 0 if clip == ClipMode.AVG or per_channel else None
    sat_fn = _get_saturation_fn(mode, clip, num_stds, num_bits)
    if mode == LinearQuantMode.SYMMETRIC:
        sat_val = sat_fn(tensor, dim)
        scale, zp = symmetric_linear_quantization_params(num_bits, sat_val)
    else:   # Asymmetric mode
        sat_min, sat_max = sat_fn(tensor, dim) if clip not in [ClipMode.GAUSS, ClipMode.LAPLACE] \
            else sat_fn(tensor, dim, half_range=half_range)
        signed = mode == LinearQuantMode.ASYMMETRIC_SIGNED
        scale, zp = asymmetric_linear_quantization_params(num_bits, sat_min, sat_max, signed=signed)

    if per_channel:
        # Reshape scale and zero_points so they can be broadcast properly with the weight tensor
        dims = [scale.shape[0]] + [1] * (tensor.dim() - 1)
        scale = scale.view(dims)
        zp = zp.view(dims)

    if scale_approx_mult_bits is not None:
        scale = approx_scale_as_mult_and_shift(scale, scale_approx_mult_bits)

    return scale, zp


# TODO: Move to q_utils, add tests
def _get_quant_params_from_stats_dict(stats, num_bits, mode, clip=ClipMode.NONE, num_stds=None, half_range=False,
                                      scale_approx_mult_bits=None):
    if clip == ClipMode.N_STD:
        if num_stds is None:
            raise ValueError('Clip mode set to N_STD but \'num_stds\' parameter not provided')
        if num_stds <= 0:
            raise ValueError('n_stds must be > 0, got {}'.format(num_stds))

    prefix = 'avg_' if clip == ClipMode.AVG else ''
    sat_min = torch.tensor(float(stats[prefix + 'min']))
    sat_max = torch.tensor(float(stats[prefix + 'max']))
    if clip == ClipMode.N_STD:
        mean = torch.tensor(float(stats['mean']))
        std = torch.tensor(float(stats['std']))
        sat_min = torch.max(sat_min, mean - num_stds * std)
        sat_max = torch.min(sat_max, mean + num_stds * std)
    elif clip in (ClipMode.LAPLACE, ClipMode.GAUSS):
        clip = AciqClipper.AciqClippingType.Laplace if clip == ClipMode.LAPLACE else AciqClipper.AciqClippingType.Gauss
        if mode == LinearQuantMode.SYMMETRIC:
            sat_min, sat_max = AciqSymmetricClipper(num_bits, clip)(stats)
        else:
            sat_min, sat_max = AciqAsymmetricClipper(num_bits, clip)(stats, half_range=half_range)

    if mode == LinearQuantMode.SYMMETRIC:
        scale, zp = symmetric_linear_quantization_params(num_bits, torch.max(sat_min.abs_(), sat_max.abs_()))
    else:
        signed = mode == LinearQuantMode.ASYMMETRIC_SIGNED
        scale, zp = asymmetric_linear_quantization_params(num_bits, sat_min, sat_max, signed=signed)

    if scale_approx_mult_bits is not None:
        scale = approx_scale_as_mult_and_shift(scale, scale_approx_mult_bits)

    return scale, zp


def _get_clipping_values(scale, zp, num_bits, mode):
    """
    Gets the saturation values induced by quantization values
    Args:
        scale, zp (torch.Tensor or float): quantization params
        num_bits (int): number of bits
        mode (LinearQuantMode): mode of quantization
    Returns:
        min, max : tuple[float, float]
    """
    device = scale.device if isinstance(scale, torch.Tensor) else 'cpu'
    if mode == LinearQuantMode.ASYMMETRIC_UNSIGNED:
        t = torch.tensor([0, 2**num_bits-1], device=device)
    else:
        t = torch.tensor([-2**(num_bits-1), 2**(num_bits-1)-1], device=device)
    sat_min, sat_max = linear_dequantize(t, scale, zp)  # type: torch.Tensor
    return sat_min, sat_max


###############################################################################
# Post Training
###############################################################################

class TensorQuantMetadata(namedtuple('TensorQuantMetadata', ['scale', 'zero_point', 'min_q_val', 'max_q_val'])):
    __slots__ = ()

    def __str__(self):
        return '(scale={} ; zero_point={})'.format(_quant_param_to_str(self.scale),
                                                   _quant_param_to_str(self.zero_point))


class QuantSettings(object):
    def __init__(self, num_bits, quant_mode, clip_mode, clip_n_stds, clip_half_range, per_channel):
        self.num_bits = num_bits
        self.quant_mode = quant_mode
        self.clip_mode = clip_mode
        self.clip_n_stds = clip_n_stds
        self.clip_half_range = clip_half_range
        self.per_channel = per_channel

    def __str__(self):
        return '(num_bits={} ; quant_mode={} ; clip_mode={} ; clip_n_stds={} ; clip_half_range={}' \
               ' ; per_channel={})'.format(self.num_bits, _enum_to_str(self.quant_mode),
                                           _enum_to_str(self.clip_mode), self.clip_n_stds, self.clip_half_range,
                                           self.per_channel
        )


def linear_quantize_clamp_with_metadata(t, inplace=False):
    assert hasattr(t, 'quant_metadata')
    qmd = t.quant_metadata
    t = linear_quantize_clamp(t, *qmd, inplace)
    if not inplace:
        t.quant_metadata = qmd
    return t


def linear_dequantize_with_metadata(t, inplace=False):
    assert hasattr(t, 'quant_metadata')
    qmd = t.quant_metadata
    t = linear_dequantize(t, qmd.scale, qmd.zero_point, inplace)
    if not inplace:
        t.quant_metadata = qmd
    return t


def add_post_train_quant_args(argparser):
    str_to_quant_mode_map = OrderedDict([
        ('sym', LinearQuantMode.SYMMETRIC),
        ('asym_s', LinearQuantMode.ASYMMETRIC_SIGNED),
        ('asym_u', LinearQuantMode.ASYMMETRIC_UNSIGNED)
    ])

    str_to_clip_mode_map = OrderedDict([
        ('none', ClipMode.NONE), ('avg', ClipMode.AVG), ('n_std', ClipMode.N_STD),
        ('gauss', ClipMode.GAUSS), ('laplace', ClipMode.LAPLACE)
    ])

    def from_dict(val_str, d, optional):
        if not val_str and optional:
            return None
        try:
            return d[val_str]
        except KeyError:
            raise argparse.ArgumentTypeError('Must be one of {0} (received {1})'.format(list(d.keys()), val_str))

    linear_quant_mode_str = partial(from_dict, d=str_to_quant_mode_map, optional=False)
    linear_quant_mode_str_optional = partial(from_dict, d=str_to_quant_mode_map, optional=True)
    clip_mode_str = partial(from_dict, d=str_to_clip_mode_map, optional=False)

    group = argparser.add_argument_group('Arguments controlling quantization at evaluation time '
                                         '("post-training quantization")')
    group.add_argument('--quantize-eval', '--qe', action='store_true',
                       help='Apply linear quantization to model before evaluation. Applicable only if '
                            '--evaluate is also set')
    group.add_argument('--qe-mode', '--qem', type=linear_quant_mode_str, default='sym',
                       help='Default linear quantization mode (for weights and activations). '
                            'Choices: ' + ' | '.join(str_to_quant_mode_map.keys()))
    group.add_argument('--qe-mode-acts', '--qema', type=linear_quant_mode_str_optional, default=None,
                       help='Linear quantization mode for activations. Overrides --qe-mode`. '
                            'Choices: ' + ' | '.join(str_to_quant_mode_map.keys()))
    group.add_argument('--qe-mode-wts', '--qemw', type=linear_quant_mode_str_optional, default=None,
                       help='Linear quantization mode for Weights. Overrides --qe-mode`. '
                            'Choices: ' + ' | '.join(str_to_quant_mode_map.keys()))
    group.add_argument('--qe-bits-acts', '--qeba', type=int, default=8, metavar='NUM_BITS',
                       help='Number of bits for quantization of activations. Use 0 to not quantize activations. '
                            'Default value is 8')
    group.add_argument('--qe-bits-wts', '--qebw', type=int, default=8, metavar='NUM_BITS',
                       help='Number of bits for quantization of weights. Use 0 to not quantize weights. '
                            'Default value is 8')
    group.add_argument('--qe-bits-accum', type=int, default=32, metavar='NUM_BITS',
                       help='Number of bits for quantization of the accumulator')
    group.add_argument('--qe-clip-acts', '--qeca', type=clip_mode_str, default='none',
                       help='Activations clipping mode. Choices: ' + ' | '.join(str_to_clip_mode_map.keys()))
    group.add_argument('--qe-clip-n-stds', type=float,
                       help='When qe-clip-acts is set to \'n_std\', this is the number of standard deviations to use')
    group.add_argument('--qe-no-clip-layers', '--qencl', type=str, nargs='+', metavar='LAYER_NAME', default=[],
                       help='List of layer names for which not to clip activations. Applicable '
                            'only if --qe-clip-acts is not \'none\'')
    group.add_argument('--qe-no-quant-layers', '--qenql', type=str, nargs='+', metavar='LAYER_NAME', default=[],
                        help='List of layer names for which to skip quantization.')
    group.add_argument('--qe-per-channel', '--qepc', action='store_true',
                       help='Enable per-channel quantization of weights (per output channel)')
    group.add_argument('--qe-scale-approx-bits', '--qesab', type=int, metavar='NUM_BITS',
                       help='Enables scale factor approximation using integer multiply + bit shift, using '
                            'this number of bits the integer multiplier')
    group.add_argument('--qe-save-fp-weights', action='store_true',
                       help='Allow weights requantization.')

    stats_group = group.add_mutually_exclusive_group()
    stats_group.add_argument('--qe-stats-file', type=str, metavar='PATH',
                       help='Path to YAML file with pre-made calibration stats')
    stats_group.add_argument('--qe-dynamic', action='store_true', help='Apply dynamic quantization')
    stats_group.add_argument('--qe-calibration', type=distiller.utils.float_range_argparse_checker(exc_min=True),
                       metavar='PORTION_OF_TEST_SET', default=None,
                       help='Run the model in evaluation mode on the specified portion of the test dataset and '
                            'collect statistics')
    stats_group.add_argument('--qe-config-file', type=str, metavar='PATH',
                       help='Path to YAML file containing configuration for PostTrainLinearQuantizer (if present, '
                            'all other --qe* arguments are ignored)')


class UnsatisfiedRequirements(Exception):
    pass


def _check_clipping_val(val, quant_settings=None):
    if isinstance(val, float):
        if quant_settings.quant_mode == LinearQuantMode.SYMMETRIC:
            return -val, val
        raise ValueError('For asymmetric quantization, setting clipping values only allowed '
                         'using both min/max values.')
    if isinstance(val, (tuple, list, np.ndarray, torch.Tensor)):
        assert all(distiller.is_scalar(v) for v in val), 'Elements of the clipping value must be scalar-like.'
        assert len(val) == 2, 'Clipping value must have 2 elements.'
        return tuple(val)
    raise TypeError('Clipping value should be a scalar or an iterable of these')


class RangeLinearQuantWrapper(nn.Module):
    """
    Base class for module which wraps an existing module with linear range-base quantization functionality

    Args:
        wrapped_module (torch.nn.Module): Module to be wrapped
        num_bits_acts (int): Number of bits used for inputs and output quantization
        num_bits_accum (int): Number of bits allocated for the accumulator of intermediate integer results
        mode (ModuleQuantMode / LinearQuantMode): Quantization mode to use (symmetric / asymmetric-signed / unsigned)
        clip_acts (ClipMode): Activations clipping mode to use
        activation_stats (dict): Dict containing activation stats, used for static calculation of quantization
            parameters. Dict should be in the format exported by distiller.data_loggers.QuantCalibrationStatsCollector.
            If None then parameters are calculated dynamically.
        clip_n_stds (float): When clip_acts == ClipMode.N_STD, this is the number of standard deviations to use
        clip_half_range (bool): use half range clipping.
            NOTE - this only works with ACIQ clip modes i.e. GAUSS and LAPLACE
        scale_approx_mult_bits (int): If not None, scale factors will be approximated using an integer multiplication
            followed by a bit-wise shift. This eliminates floating-point scale factors, replacing them with integer
            calculations.
            If None, scale factors will be kept in their original FP32 values.
    """

    def __init__(self, wrapped_module, num_bits_acts, num_bits_accum=32, mode=LinearQuantMode.SYMMETRIC,
                 clip_acts=ClipMode.NONE, activation_stats=None, clip_n_stds=None, clip_half_range=False,
                 scale_approx_mult_bits=None, input_overrides=None, inputs_quant_auto_fallback=False):
        super(RangeLinearQuantWrapper, self).__init__()

        input_overrides = input_overrides or OrderedDict()

        mode = verify_quant_mode(mode)
        self.mode = mode
        self.wrapped_module = wrapped_module
        self.clip_half_range = clip_half_range
        self.scale_approx_mult_bits = scale_approx_mult_bits
        self.inputs_quant_auto_fallback = inputs_quant_auto_fallback

        self.output_quant_settings = QuantSettings(num_bits_acts, mode.activations, clip_acts, clip_n_stds,
                                                   clip_half_range, False)
        self.accum_quant_settings = QuantSettings(num_bits_accum, LinearQuantMode.SYMMETRIC,
                                                  ClipMode.NONE, None, False, False)

        self.preset_act_stats = False
        self.register_buffer('num_forwards', torch.zeros(1, dtype=torch.long))
        self.register_buffer('force_readjust', torch.tensor(False))

        # Activations not quantized - stop here
        if num_bits_acts is None:
            return

        # Activations are quantized - setup quantization parameters

        # Set-up inputs quantization settings
        self.inputs_quant_settings_overrides = OrderedDict()
        for k, v in input_overrides.items():
            idx = int(k)
            if v.pop('from_output', None):
                quant_settings = deepcopy(self.output_quant_settings)
                quant_settings.clip_half_range = False
            else:
                quant_settings = QuantSettings(
                    v.pop('bits_activations', self.output_quant_settings.num_bits),
                    verify_quant_mode(v.pop('mode', self.output_quant_settings.quant_mode)),
                    verify_clip_mode(v.pop('clip_acts', self.output_quant_settings.clip_mode)),
                    v.pop('clip_n_stds', self.output_quant_settings.clip_n_stds),
                    False, False)
                if v:
                    # Poor man's input checking on input overrides dict
                    raise ValueError('Input overrides dict contains unsupported keys:', list(v.keys()))
            self.inputs_quant_settings_overrides[idx] = quant_settings

        # Controls whether output is de-quantized at end of forward op. Meant as a debug / test flag only
        # (note that if False, the quantized output will be returned, but without any quantization parameters,
        #  so other than inspecting the contents there's not much to do with it)
        self._dequant_out = True

        signed = mode.activations != LinearQuantMode.ASYMMETRIC_UNSIGNED
        self.acts_min_q_val, self.acts_max_q_val = get_quantized_range(num_bits_acts, signed=signed)
        # The accumulator is always signed
        self.accum_min_q_val, self.accum_max_q_val = get_quantized_range(num_bits_accum, signed=True)

        if activation_stats:
            self.preset_act_stats = True

<<<<<<< HEAD
            if self.requires_quantized_inputs:
                self.inputs_quant_metadata_fallback = OrderedDict()
                for idx, stats in activation_stats['inputs'].items():
                    settings = self.inputs_quant_settings_overrides.get(idx, self.output_quant_settings)
                    scale, zp = _get_quant_params_from_stats_dict(
                        stats, settings.num_bits, settings.quant_mode, settings.clip_mode,
                        settings.clip_n_stds, settings.clip_half_range, self.scale_approx_mult_bits
                    )
                    min_q_val, max_q_val = get_quantized_range(
                        settings.num_bits, settings.quant_mode != LinearQuantMode.ASYMMETRIC_UNSIGNED)
                    qmd = TensorQuantMetadata(scale, zp, min_q_val, max_q_val)
                    self.inputs_quant_metadata_fallback[idx] = qmd
            else:
                self.inputs_quant_metadata_fallback = None

            scale, zp = _get_quant_params_from_stats_dict(activation_stats['output'], num_bits_acts, mode, clip_acts,
                                                          clip_n_stds, clip_half_range, scale_approx_mult_bits)
            if not isinstance(scale, torch.Tensor):
                scale, zp = torch.tensor(scale), torch.tensor(zp)
=======
            # Calculate inputs quantization parameters
            self.inputs_quant_metadata_fallback = OrderedDict()
            for idx, stats in activation_stats['inputs'].items():
                settings = self.inputs_quant_settings_overrides.get(idx, self.output_quant_settings)
                scale, zp = _get_quant_params_from_stats_dict(
                    stats, settings.num_bits, settings.quant_mode, settings.clip_mode,
                    settings.clip_n_stds, settings.clip_half_range, self.scale_approx_mult_bits
                )
                min_q_val, max_q_val = get_quantized_range(
                    settings.num_bits, settings.quant_mode != LinearQuantMode.ASYMMETRIC_UNSIGNED)
                qmd = TensorQuantMetadata(scale, zp, min_q_val, max_q_val)
                self.inputs_quant_metadata_fallback[idx] = qmd

            # Calculate output quantization parameters
            scale, zp = _get_quant_params_from_stats_dict(activation_stats['output'], num_bits_acts, mode.activations,
                                                          clip_acts, clip_n_stds, clip_half_range,
                                                          scale_approx_mult_bits)
>>>>>>> e82d9380
            self.register_buffer('output_scale', scale)
            self.register_buffer('output_zero_point', zp)
        else:
            self.preset_act_stats = False
        self.eval()

    def named_linear_quant_params(self):
        if self.output_quant_settings.num_bits is not None and self.preset_act_stats:
            # Output scale buffers are saved in the model only when stats are used
            yield 'output_scale', self.output_scale
            yield 'output_zero_point', self.output_zero_point

    def set_linear_quant_param(self, name, val):
        if name in dict(self.named_clipping()):
            setattr(self, name, val)
        elif name not in dict(self.named_linear_quant_params()):
            raise ValueError('%s is not a quantization parameter.' % name)
        else:
            getattr(self, name).data.fill_(val)
        self.force_readjust.fill_(True)

    def _check_requirements_output_clipping(self):
        if not self.output_quant_settings.num_bits:
            raise UnsatisfiedRequirements('Cannot retrieve clipping values because '
                                          'the activations aren\'t quantized.')
        if not self.preset_act_stats:
            raise UnsatisfiedRequirements('Cannot retrieve clipping values '
                                          'because the activations stats were not provided.')

    @property
    def output_clipping(self):
        self._check_requirements_output_clipping()
        bits = self.output_quant_settings.num_bits
        scale, zp = self.output_scale, self.output_zero_point
        return _get_clipping_values(scale, zp, bits, self.output_quant_settings.quant_mode)

    @output_clipping.setter
    def output_clipping(self, val):
        """
        Args:
            val (float or tuple[float, float] or tuple[torch.Tensor, torch.Tensor]): the value to set
        """
        self._check_requirements_output_clipping()
        bits = self.output_quant_settings.num_bits
        val_min, val_max = _check_clipping_val(val, self.output_quant_settings)
        if self.output_quant_settings.quant_mode == LinearQuantMode.SYMMETRIC:
            # in symmetric quantization - we only need one value
            scale, zp = symmetric_linear_quantization_params(bits, val_max)
        else:
            signed = self.output_quant_settings.quant_mode == LinearQuantMode.ASYMMETRIC_SIGNED
            scale, zp = asymmetric_linear_quantization_params(bits, val_min, val_max, signed=signed)
        self.set_linear_quant_param('output_scale', scale)
        self.set_linear_quant_param('output_zero_point', zp)

    def named_clipping(self):
        self._check_requirements_output_clipping()
        yield 'output_clipping', self.output_clipping

    def update_linear_quant_params(self, new_config):
        """
        Updates all the quant params using a dictionary.
        Args:
             new_config (dict): the new configuration dict.
        """
        for name, val in new_config.items():
            self.set_linear_quant_param(name, val)

    def forward(self, *inputs):
        if self.training:
            raise RuntimeError(self.__class__.__name__ + " can only be used in eval mode")

        if self.output_quant_settings.num_bits is None:
            # Pass through
            out = self.wrapped_module(*inputs)
            if self.clip_half_range:
                out = f.relu(out)
            return out

        device = inputs[0].device
        for buffer_name, buffer in self._buffers.items():
            setattr(self, buffer_name, buffer.to(device))

        inputs_q = [self._prepare_input(idx, input) for idx, input in enumerate(inputs)]

        # Forward through wrapped module
        accum = self.quantized_forward(*inputs_q)

        if self.clip_half_range:
            accum = f.relu(accum)

        # Re-quantize accumulator to quantized output range
        out_scale, out_zero_point = self.get_output_quantization_params(accum)
        requant_scale, requant_zero_point = self.get_accum_to_output_re_quantization_params(out_scale, out_zero_point)
        out_q = linear_quantize_clamp(accum.data, requant_scale, requant_zero_point,
                                      self.acts_min_q_val, self.acts_max_q_val, inplace=True)

        if not self._dequant_out:
            return torch.autograd.Variable(out_q)

        # De-quantize back to FP32
        out_f = linear_dequantize(out_q, out_scale, out_zero_point, inplace=True)

        out_f.quant_metadata = TensorQuantMetadata(out_scale, out_zero_point, self.acts_min_q_val, self.acts_max_q_val)

        self.num_forwards += 1

        return out_f

    def _prepare_input(self, idx, input):
        # Default implementation - quantize the input tensor
        # This works for all but RangeLinearFakeQuantWrapper
        input.quant_metadata = self._get_input_quant_metadata(idx, input)
        return linear_quantize_clamp_with_metadata(input, inplace=False)

    def _get_input_quant_metadata(self, idx, input):
        if hasattr(input, 'quant_metadata'):
            if idx in self.inputs_quant_settings_overrides:
                raise RuntimeError('<{}> Input {}: CONFLICT - Tensor has embedded quantization metadata AND user '
                                   'defined input quantization settings'.format(self.distiller_name, idx))
            qmd = input.quant_metadata
        else:
            # Input doesn't have embedded quantization data propagated from a previous layer
            # Our options are:
            #  If user set explicit settings for this input, use those
            #  OR
            #  If auto fallback is set, use the output quantization settings
            if idx not in self.inputs_quant_settings_overrides and not self.inputs_quant_auto_fallback:
                raise RuntimeError('<{}> Input {}: Expected tensor with embedded quantization metadata. Either:\n'
                                   '1. Make sure the previous operation is quantized\n'
                                   '2. Provide explicit input quantization settings\n'
                                   '3. Set inputs_quant_auto_fallback'.format(self.distiller_name, idx))
            if self.preset_act_stats:
                qmd = self.inputs_quant_metadata_fallback[idx]
            else:
                if idx in self.inputs_quant_settings_overrides:
                    q_settings = self.inputs_quant_settings_overrides[idx]
                else:
                    # If we're here then inputs_quant_auto_fallback is set
                    q_settings = deepcopy(self.output_quant_settings)
                    q_settings.clip_half_range = False
                scale, zp = _get_quant_params_from_tensor(input, q_settings.num_bits, q_settings.quant_mode,
                                                          q_settings.clip_mode, q_settings.per_channel,
                                                          q_settings.clip_n_stds, q_settings.clip_half_range,
                                                          self.scale_approx_mult_bits)
                signed = q_settings.quant_mode != LinearQuantMode.ASYMMETRIC_UNSIGNED
                min_q_val, max_q_val = get_quantized_range(q_settings.num_bits, signed)
                qmd = TensorQuantMetadata(scale, zp, min_q_val, max_q_val)

        # Make sure scale and zp are on correct device
        qmd = TensorQuantMetadata(qmd.scale.to(input.device), qmd.zero_point.to(input.device),
                                  qmd.min_q_val, qmd.max_q_val)
        return qmd

    def quantized_forward(self, *inputs_q):
        """
        Perform forward pass with quantized inputs and return quantized outputs

        :param inputs_q: Tensor (or list of tensors) with quantized input values
        :return: Tensor with quantized output values
        """
        raise NotImplementedError

    def get_output_quantization_params(self, accumulator):
        """
        Calculate quantization parameters (scale and zero-point) for the output.
        This is used for:
          * Calculating the accumulator-to-output re-quantization parameters
            (see get_accum_to_output_re_quantization_params)
          * De-quantizing the output back to FP32

        Should be overridden by all subclasses

        :param accumulator: Tensor with accumulator values
        :return: Tuple of scale and zero-point
        """
        raise NotImplementedError

    def get_accum_to_output_re_quantization_params(self, output_scale, output_zero_point):
        """
        Calculate quantization parameters (scale and zero-point) for re-quantization, that is:
        Converting the intermediate integer accumulator to the output range

        Should be overridden by all subclasses

        :param output_scale: Output scale factor
        :param output_zero_point: Output zero-point
        :return: Tuple of scale and zero-point
        """
        raise NotImplementedError

    def extra_repr(self):
        if self.output_quant_settings.num_bits is None:
            return 'output_quant_settings=Not_Quantized'

        tmpstr = 'output_quant_settings={0}'.format(self.output_quant_settings)
        tmpstr += '\naccum_quant_settings={0}'.format(self.accum_quant_settings)
        overrides = self.inputs_quant_settings_overrides
        tmpstr += '\n  inputs_quant_auto_fallback={}'.format(self.inputs_quant_auto_fallback)
        tmpstr += ', forced_quant_settings_for_inputs={}'.format(
            'None' if not overrides else list(overrides.keys()))
        for idx, qset in overrides.items():
            tmpstr += '\n    input_{}_settings={}'.format(idx, qset)
        tmpstr += '\nscale_approx_mult_bits={}'.format(self.scale_approx_mult_bits)
        tmpstr += '\npreset_activation_stats={0}'.format(self.preset_act_stats)
        if self.preset_act_stats:
            tmpstr += '\n  output_scale={0}, output_zero_point={1}'.format(_quant_param_to_str(
                self.output_scale), _quant_param_to_str(self.output_zero_point))
            for idx in self.inputs_quant_settings_overrides:
                qmd = self.inputs_quant_metadata_fallback[idx]
                tmpstr += '\n  input_#{0}_scale={1}, input_#{0}_zero_point={2}'.format(
                    idx, _quant_param_to_str(qmd.scale), _quant_param_to_str(qmd.zero_point))
        return tmpstr


class RangeLinearQuantParamLayerWrapper(RangeLinearQuantWrapper):
    """
    Linear range-based quantization wrappers for layers with weights and bias (namely torch.nn.ConvNd and
    torch.nn.Linear)

    Assume:

    x_q = round(scale_x * x_f) - zero_point_x

    Hence:

    x_f = 1/scale_x * x_q + zero_point_x

    (And the same for y_q, w_q and b_q)

    So, we get: (use "zp" as abbreviation for zero_point)

    y_f = x_f * w_f + b_f

    y_q = scale_y * y_f + zp_y =  scale_y * (x_f * w_f + b_f) + zp_y =

                scale_y                                         scale_x * scale_w
        = ------------------- * ((x_q + zp_x) * (w_q + zp_w) + ------------------- * (b_q + zp_b)) + zp_y
           scale_x * scale_w                                         scale_b

    Args:
        wrapped_module (torch.nn.Module): Module to be wrapped
        num_bits_acts (int): Number of bits used for inputs and output quantization
        num_bits_params (int): Number of bits used for parameters (weights and bias) quantization
        num_bits_accum (int): Number of bits allocated for the accumulator of intermediate integer results
        mode (ModuleQuantMode / LinearQuantMode): Quantization mode to use (symmetric / asymmetric-signed/unsigned)
        clip_acts (ClipNode): See RangeLinearQuantWrapper
        per_channel_wts (bool): Enable quantization of weights using separate quantization parameters per
            output channel
        activation_stats (dict): See RangeLinearQuantWrapper
        clip_n_stds (float): See RangeLinearQuantWrapper
        clip_half_range (bool) : See RangeLinearQuantWrapper
        scale_approx_mult_bits (int): See RangeLinearQuantWrapper
    """
    def __init__(self, wrapped_module, num_bits_acts, num_bits_params, num_bits_accum=32,
                 mode=LinearQuantMode.SYMMETRIC, clip_acts=ClipMode.NONE, per_channel_wts=False, activation_stats=None,
                 clip_n_stds=None, clip_half_range=False, scale_approx_mult_bits=None,
                 input_overrides=None, inputs_quant_auto_fallback=False,
                 save_fp_weights=False):
        super(RangeLinearQuantParamLayerWrapper, self).__init__(wrapped_module, num_bits_acts, num_bits_accum, mode,
                                                                clip_acts, activation_stats, clip_n_stds, clip_half_range,
                                                                scale_approx_mult_bits,
                                                                input_overrides=input_overrides,
                                                                inputs_quant_auto_fallback=inputs_quant_auto_fallback)

        if not isinstance(wrapped_module, (nn.Conv2d, nn.Conv3d, nn.Linear)):
            raise ValueError(self.__class__.__name__ + ' can wrap only Conv2D, Conv3D and Linear modules')

        # If activations are not quantized, we do fake quantization of the parameters, that is - quant and de-quant
        self.fake_quant_params = self.output_quant_settings.num_bits is None

        self.wts_quant_settings = QuantSettings(num_bits_params, self.mode.weights, ClipMode.NONE, None, False,
                                                per_channel_wts)

        self.params_min_q_val, self.params_max_q_val = get_quantized_range(
            self.wts_quant_settings.num_bits,
            self.wts_quant_settings.quant_mode != LinearQuantMode.ASYMMETRIC_UNSIGNED)
        self.save_fp_weights = save_fp_weights
        # save the float weight to allow re-quantizing
        if save_fp_weights:
            wrapped_module.register_buffer('float_weight', wrapped_module.weight.clone().detach())

        # Quantize weights - overwrite FP32 weights
        w_scale, w_zero_point = _get_quant_params_from_tensor(wrapped_module.weight,
                                                              self.wts_quant_settings.num_bits,
                                                              self.wts_quant_settings.quant_mode,
                                                              per_channel=self.wts_quant_settings.per_channel)
        w_scale = w_scale if isinstance(w_scale, torch.Tensor) else torch.tensor(w_scale)
        w_zero_point = w_zero_point if isinstance(w_zero_point, torch.Tensor) else torch.tensor(w_zero_point)

        self.register_buffer('w_scale', w_scale)
        self.register_buffer('w_zero_point', w_zero_point)
        linear_quantize_clamp(wrapped_module.weight.data, self.w_scale, self.w_zero_point, self.params_min_q_val,
                              self.params_max_q_val, inplace=True)

        # Quantize bias
        self.has_bias = hasattr(wrapped_module, 'bias') and wrapped_module.bias is not None
        if self.has_bias and (self.fake_quant_params or not self.preset_act_stats):
            b_scale, b_zero_point = _get_quant_params_from_tensor(wrapped_module.bias,
                                                                  self.wts_quant_settings.num_bits,
                                                                  self.wts_quant_settings.quant_mode)
            self.register_buffer('b_scale', b_scale)
            self.register_buffer('b_zero_point', b_zero_point)
            base_b_q = linear_quantize_clamp(wrapped_module.bias.data, self.b_scale, self.b_zero_point,
                                             self.params_min_q_val, self.params_max_q_val)
            if not self.preset_act_stats:
                # Dynamic ranges - save in auxiliary buffer,
                # requantize each time based on dynamic input scale factor
                self.register_buffer('base_b_q', base_b_q)

        # allow requantizing the bias:
        if self.has_bias and self.preset_act_stats:
            self.register_buffer('fp_bias', self.wrapped_module.bias.data.clone().detach())

        # Activations not quantized - de-quant parameters and return
        if self.fake_quant_params:
            linear_dequantize(wrapped_module.weight.data, self.w_scale, self.w_zero_point, inplace=True)
            if self.has_bias:
                wrapped_module.bias = torch.nn.Parameter(linear_dequantize(base_b_q, self.b_scale, self.b_zero_point))
            return

        # Activations are quantized - setup accumulator quantization parameters
        device = self.w_scale.device
        if self.preset_act_stats:
            t = torch.empty_like(self.w_scale)
            if self.wts_quant_settings.per_channel:
                t = t.squeeze(dim=-1)
            self.register_buffer('accum_scale', t)
        else:
            self.accum_scale = torch.ones(1).to(device)

        # A flag indicating that the simulated quantized weights are pre-shifted. for faster performance.
        # In the first forward pass - `w_zero_point` is added into the weights, to allow faster inference,
        # and all subsequent calls are done with these shifted weights.
        # Upon calling `self.state_dict()` - we restore the actual quantized weights.
        # i.e. is_simulated_quant_weight_shifted = False
        self.register_buffer('is_simulated_quant_weight_shifted', torch.tensor(False, device=device))

    def named_linear_quant_params(self):
        if self.save_fp_weights:
            yield 'w_scale', self.w_scale
            yield 'w_zero_point', self.w_zero_point
        yield from super(RangeLinearQuantParamLayerWrapper, self).named_linear_quant_params()

    def set_linear_quant_param(self, name, val):
        if name in ['w_scale', 'w_zero_point']:
            if self.save_fp_weights:
                super().set_linear_quant_param(name, val)
                self.wrapped_module.weight.data.copy_(self.wrapped_module.float_weight.data)
                linear_quantize_clamp(self.wrapped_module.weight.data, self.w_scale, self.w_zero_point,
                                      self.params_min_q_val,
                                      self.params_max_q_val, inplace=True)
            else:
                raise UnsatisfiedRequirements('Cannot re-quantize the weights. Please specify \'save_fp_weights\' in '
                                              'the %s constructor to enable re-quantizing the weights.' %
                                              self.__class__.__name__)
        else:
            super().set_linear_quant_param(name, val)

    def _check_requirements_weights_clipping(self):
        if not self.wts_quant_settings.num_bits:
            raise UnsatisfiedRequirements('Cannot retrieve clipping values because the weights aren\'t quantized.')
        if not self.save_fp_weights:
            warnings.warn('Without saving fp32 version of weights, re-quantization is disabled. To enable, '
                          'please set \'save_fp_weights\' while constructing the wrapper.')

    @property
    def weight_clipping(self):
        self._check_requirements_weights_clipping()
        bits, mode = self.wts_quant_settings.num_bits, self.wts_quant_settings.quant_mode
        scale, zp = self.w_scale, self.w_zero_point
        return _get_clipping_values(scale, zp, bits, mode)

    @weight_clipping.setter
    def weight_clipping(self, val):
        self._check_requirements_weights_clipping()
        bits = self.wts_quant_settings.num_bits
        val_min, val_max = _check_clipping_val(val, self.wts_quant_settings)
        if self.wts_quant_settings.quant_mode == LinearQuantMode.SYMMETRIC:
            # in symmetric quantization - we only need one value
            scale, zp = symmetric_linear_quantization_params(bits, val_max)
        else:
            signed = self.wts_quant_settings.quant_mode == LinearQuantMode.ASYMMETRIC_SIGNED
            scale, zp = asymmetric_linear_quantization_params(bits, val_min, val_max, signed=signed)
        self.set_linear_quant_param('w_scale', scale)
        self.set_linear_quant_param('w_zero_point', zp)

    def named_clipping(self):
        try:
            yield from super().named_clipping()
        except UnsatisfiedRequirements as ex:
            warnings.warn(str(ex))   # probably the output isn't quantized
        yield 'weight_clipping', self.weight_clipping

    def state_dict(self, destination=None, prefix='', keep_vars=False):
        if not self.fake_quant_params and self.is_simulated_quant_weight_shifted:
            # We want to return the weights to their integer representation:
            self.wrapped_module.weight.data -= self.w_zero_point
            self.is_simulated_quant_weight_shifted.fill_(False) # i.e. is_simulated_quant_weight_shifted = False
        return super(RangeLinearQuantParamLayerWrapper, self).state_dict(destination, prefix, keep_vars)

    def quantized_forward(self, input_q):
        # See class documentation for quantized calculation details.

        def get_accum_scale(input_q):
            accum_scale = input_q.quant_metadata.scale * self.w_scale
            if self.wts_quant_settings.per_channel:
                accum_scale = accum_scale.squeeze(dim=-1)
            if self.scale_approx_mult_bits:
                accum_scale = approx_scale_as_mult_and_shift(accum_scale, self.scale_approx_mult_bits)
            return accum_scale

        if self.preset_act_stats:
            if self.num_forwards == 0 or self.force_readjust:
                self.accum_scale.copy_(get_accum_scale(input_q))
                if self.has_bias:
                    # Requantize bias to accumulator scale "permanently"
                    self.wrapped_module.bias.data.copy_(
                        linear_quantize_clamp(self.fp_bias, self.accum_scale.squeeze(), 0,
                                              self.accum_min_q_val, self.accum_max_q_val)
                    )
                self.force_readjust.fill_(False)
        else:
            self.accum_scale = get_accum_scale(input_q)
            if self.has_bias:
                # Re-quantize bias to match x * w scale: b_q' = (in_scale * w_scale / b_scale) * (b_q + b_zero_point)
                bias_requant_scale = self.accum_scale.squeeze() / self.b_scale
                if self.scale_approx_mult_bits is not None:
                    bias_requant_scale = approx_scale_as_mult_and_shift(bias_requant_scale, self.scale_approx_mult_bits)
                self.wrapped_module.bias.data = linear_quantize_clamp(self.base_b_q + self.b_zero_point,
                                                                      bias_requant_scale, 0,
                                                                      self.accum_min_q_val, self.accum_max_q_val)

        # Note the main terms within the summation is:
        #   (x_q + zp_x) * (w_q + zp_w)
        # In a performance-optimized solution, we would expand the parentheses and perform the computation similar
        # to what is described here:
        #   https://github.com/google/gemmlowp/blob/master/doc/low-precision.md#efficient-handling-of-offsets
        # However, for now we're more concerned with simplicity rather than speed. So we'll just add the zero points
        # to the input and weights and pass those to the wrapped model. Functionally, since at this point we're
        # dealing solely with integer values, the results are the same either way.

        if self.wts_quant_settings.quant_mode != LinearQuantMode.SYMMETRIC and \
                not self.is_simulated_quant_weight_shifted:
            # We "store" the w_zero_point inside our wrapped module's weights to
            # improve performance on inference.
            self.wrapped_module.weight.data += self.w_zero_point
            self.is_simulated_quant_weight_shifted.fill_(True)  # i.e. is_simulated_quant_weight_shifted = True

        input_q += input_q.quant_metadata.zero_point
        accum = self.wrapped_module(input_q)
        clamp(accum.data, self.accum_min_q_val, self.accum_max_q_val, inplace=True)

        return accum

    def get_output_quantization_params(self, accumulator):
        if self.preset_act_stats:
            return self.output_scale, self.output_zero_point

        y_f = accumulator / self.accum_scale
        q_set = self.output_quant_settings
        return _get_quant_params_from_tensor(y_f, q_set.num_bits, q_set.quant_mode,
                                             clip=q_set.clip_mode, num_stds=q_set.clip_n_stds,
                                             half_range=q_set.clip_half_range,
                                             scale_approx_mult_bits=self.scale_approx_mult_bits)

    def get_accum_to_output_re_quantization_params(self, output_scale, output_zero_point):
        requant_scale = output_scale / self.accum_scale
        if self.scale_approx_mult_bits is not None:
            requant_scale = approx_scale_as_mult_and_shift(requant_scale, self.scale_approx_mult_bits)
        return requant_scale, output_zero_point

    def extra_repr(self):
        tmpstr = 'weights_quant_settings={0}\n'.format(self.wts_quant_settings)
        tmpstr += super(RangeLinearQuantParamLayerWrapper, self).extra_repr()
        tmpstr += '\nweights_scale={0}, weights_zero_point={1}'.format(_quant_param_to_str(self.w_scale),
                                                                       _quant_param_to_str(self.w_zero_point))
        if not self.preset_act_stats and self.has_bias:
            tmpstr += '\nbase_bias_scale={0}, base_bias_zero_point={1}'.format(_quant_param_to_str(self.b_scale),
                                                                               _quant_param_to_str(self.b_zero_point))
        return tmpstr


class RangeLinearQuantMatmulWrapper(RangeLinearQuantWrapper):
    """
    Wrapper for quantizing the Matmul/BatchMatmul operation between 2 input tensors.
    output = input1 @ input2
    where:
        input1.shape = (input_batch, input_size)
        input2.shape = (input_size, output_size)
    The mathematical calculation is:
        y_f = i1_f * i2_f
        iN_f = iN_q / scale_iN + zp_iN =>
        y_q = scale_y * y_f + zp_y =  scale_y * (i1_f * i2_f) + zp_y =

                    scale_y
        y_q = ------------------- * ((i1_q + zp_i1) * (i2_q + zp_i2) + zp_y
               scale_i1 * scale_i2
    Args:
        wrapped_module (distiller.modules.Matmul or distiller.modules.BatchMatmul): Module to be wrapped
        num_bits_acts (int): Number of bits used for inputs and output quantization
        num_bits_accum (int): Number of bits allocated for the accumulator of intermediate integer results
        mode (ModuleQuantMode / LinearQuantMode): Quantization mode to use (symmetric / asymmetric-signed/unsigned)
        clip_acts (ClipNode): See RangeLinearQuantWrapper
        activation_stats (dict): See RangeLinearQuantWrapper
        clip_n_stds (int): See RangeLinearQuantWrapper
        scale_approx_mult_bits (int): See RangeLinearQuantWrapper
    """
    def __init__(self, wrapped_module, num_bits_acts, num_bits_accum=32,
                 mode=LinearQuantMode.SYMMETRIC, clip_acts=ClipMode.NONE, activation_stats=None,
                 clip_n_stds=None, clip_half_range=False, scale_approx_mult_bits=None,
                 input_overrides=None, inputs_quant_auto_fallback=False):
        super(RangeLinearQuantMatmulWrapper, self).__init__(wrapped_module, num_bits_acts, num_bits_accum, mode,
                                                            clip_acts, activation_stats, clip_n_stds, clip_half_range,
                                                            scale_approx_mult_bits,
                                                            input_overrides=input_overrides,
                                                            inputs_quant_auto_fallback=inputs_quant_auto_fallback)

        if not isinstance(wrapped_module, (distiller.modules.Matmul, distiller.modules.BatchMatmul)):
            raise ValueError(self.__class__.__name__ + ' can wrap only Matmul modules')
        self.accum_scale = 1

    def quantized_forward(self, input0_q, input1_q):
        self.accum_scale = input0_q.quant_metadata.scale * input1_q.quant_metadata.scale
        accum = self.wrapped_module(input0_q + input0_q.quant_metadata.zero_point,
                                    input1_q + input1_q.quant_metadata.zero_point)
        clamp(accum.data, self.accum_min_q_val, self.accum_max_q_val, inplace=True)
        return accum

    def get_output_quantization_params(self, accumulator):
        if self.preset_act_stats:
            return self.output_scale, self.output_zero_point

        y_f = accumulator / self.accum_scale
        q_set = self.output_quant_settings
        return _get_quant_params_from_tensor(y_f, q_set.num_bits, q_set.quant_mode,
                                             clip=q_set.clip_mode, num_stds=q_set.clip_n_stds,
                                             half_range=q_set.clip_half_range,
                                             scale_approx_mult_bits=self.scale_approx_mult_bits)

    def get_accum_to_output_re_quantization_params(self, output_scale, output_zero_point):
        requant_scale = output_scale / self.accum_scale
        if self.scale_approx_mult_bits is not None:
            requant_scale = approx_scale_as_mult_and_shift(requant_scale, self.scale_approx_mult_bits)
        return requant_scale, output_zero_point


class NoStatsError(NotImplementedError):
    pass


class RangeLinearQuantConcatWrapper(RangeLinearQuantWrapper):
    def __init__(self, wrapped_module, num_bits_acts, mode=LinearQuantMode.SYMMETRIC, clip_acts=ClipMode.NONE,
                 activation_stats=None, clip_n_stds=None, clip_half_range=False, scale_approx_mult_bits=None,
                 input_overrides=None, inputs_quant_auto_fallback=False):
        if not isinstance(wrapped_module, distiller.modules.Concat):
            raise ValueError(self.__class__.__name__ + ' can only wrap distiller.modules.Concat modules')

        if not activation_stats:
            raise NoStatsError(self.__class__.__name__ +
                               ' must get activation stats, dynamic quantization not supported')

        super(RangeLinearQuantConcatWrapper, self).__init__(wrapped_module, num_bits_acts, mode=mode,
                                                            clip_acts=clip_acts, activation_stats=activation_stats,
                                                            clip_n_stds=clip_n_stds, clip_half_range=clip_half_range,
                                                            scale_approx_mult_bits=scale_approx_mult_bits,
                                                            input_overrides=input_overrides,
                                                            inputs_quant_auto_fallback=inputs_quant_auto_fallback)

    def quantized_forward(self, *inputs_q):
        # For concatenation to make sense input scales need to match, so we re-quantize all inputs
        # based on the output scale
        inputs_re_q = [linear_quantize_clamp(input_q + input_q.quant_metadata.zero_point,
                                             self.output_scale / input_q.quant_metadata.scale, 0.,
                                             self.accum_min_q_val, self.accum_max_q_val, inplace=False)
                       for input_q in inputs_q]
        return self.wrapped_module(*inputs_re_q)

    def get_output_quantization_params(self, accumulator):
        return self.output_scale, self.output_zero_point

    def get_accum_to_output_re_quantization_params(self, output_scale, output_zero_point):
        # Nothing to do here, since we already re-quantized in quantized_forward prior to the actual concatenation
        return 1., self.output_zero_point


class RangeLinearQuantEltwiseAddWrapper(RangeLinearQuantWrapper):
    def __init__(self, wrapped_module, num_bits_acts, mode=LinearQuantMode.SYMMETRIC, clip_acts=ClipMode.NONE,
                 activation_stats=None, clip_n_stds=None, clip_half_range=False, scale_approx_mult_bits=None,
                 input_overrides=None, inputs_quant_auto_fallback=False):
        if not isinstance(wrapped_module, distiller.modules.EltwiseAdd):
            raise ValueError(self.__class__.__name__ + ' can only wrap distiller.modules.EltwiseAdd modules')

        if not activation_stats:
            raise NoStatsError(self.__class__.__name__ +
                               ' must get activation stats, dynamic quantization not supported')

        super(RangeLinearQuantEltwiseAddWrapper, self).__init__(wrapped_module, num_bits_acts, mode=mode,
                                                                clip_acts=clip_acts, activation_stats=activation_stats,
                                                                clip_n_stds=clip_n_stds, clip_half_range=clip_half_range,
                                                                scale_approx_mult_bits=scale_approx_mult_bits,
                                                                input_overrides=input_overrides,
                                                                inputs_quant_auto_fallback=inputs_quant_auto_fallback)

    def quantized_forward(self, *inputs_q):
        # Re-scale inputs to the accumulator scale
        inputs_re_q = [linear_quantize_clamp(input_q + input_q.quant_metadata.zero_point,
                                             self.output_scale / input_q.quant_metadata.scale, 0,
                                             self.accum_min_q_val, self.accum_max_q_val, inplace=False)
                       for input_q in inputs_q]
        accum = self.wrapped_module(*inputs_re_q)
        clamp(accum.data, self.accum_min_q_val, self.accum_max_q_val, inplace=True)

        return accum

    def get_output_quantization_params(self, accumulator):
        return self.output_scale, self.output_zero_point

    def get_accum_to_output_re_quantization_params(self, output_scale, output_zero_point):
        return 1., self.output_zero_point


class RangeLinearQuantEltwiseMultWrapper(RangeLinearQuantWrapper):
    def __init__(self, wrapped_module, num_bits_acts, mode=LinearQuantMode.SYMMETRIC, clip_acts=ClipMode.NONE,
                 activation_stats=None, clip_n_stds=None, clip_half_range=False, scale_approx_mult_bits=None,
                 input_overrides=None, inputs_quant_auto_fallback=False):
        if not isinstance(wrapped_module, distiller.modules.EltwiseMult):
            raise ValueError(self.__class__.__name__ + ' can only wrap distiller.modules.EltwiseMult modules')

        if not activation_stats:
            raise NoStatsError(self.__class__.__name__ +
                               ' must get activation stats, dynamic quantization not supported')

        super(RangeLinearQuantEltwiseMultWrapper, self).__init__(wrapped_module, num_bits_acts, mode=mode,
                                                                 clip_acts=clip_acts, activation_stats=activation_stats,
                                                                 clip_n_stds=clip_n_stds, clip_half_range=clip_half_range,
                                                                 scale_approx_mult_bits=scale_approx_mult_bits,
                                                                 input_overrides=input_overrides,
                                                                 inputs_quant_auto_fallback=inputs_quant_auto_fallback)
        self.accum_scale = 1

    def quantized_forward(self, *inputs_q):
        input_scales = [input_q.quant_metadata.scale for input_q in inputs_q]
        self.accum_scale = reduce(lambda x, y: x * y, input_scales)

        for input_q in inputs_q:
            input_q += input_q.quant_metadata.zero_point

        accum = self.wrapped_module(*inputs_q)
        clamp(accum.data, self.accum_min_q_val, self.accum_max_q_val, inplace=True)

        return accum

    def get_output_quantization_params(self, accumulator):
        return self.output_scale, self.output_zero_point

    def get_accum_to_output_re_quantization_params(self, output_scale, output_zero_point):
        requant_scale = output_scale / self.accum_scale
        if self.scale_approx_mult_bits is not None:
            requant_scale = approx_scale_as_mult_and_shift(requant_scale, self.scale_approx_mult_bits)
        return requant_scale, output_zero_point


class FPWrapper(nn.Module):
    """
    A wrapper that replaces a module with a half precision version.
    Args:
        module (nn.Module): The module to be replaced.
        precision (Union[str, int]): the floating point precision to use. Either 16/32/64.
        convert_input (bool): Specifies whether an input conversion
            to module precision is required for forward. Default: True.
        return_fp32 (bool): Specifies whether the output needs
            to be converted back to fp32. Default: True.
    """
    def __init__(self, module: nn.Module, precision, convert_input=True, return_fp32=True):
        super(FPWrapper, self).__init__()
        precision = str(precision)
        self.dtype = {'16': torch.float16, '32': torch.float32, '64': torch.float64}[precision]
        self.wrapped_module = module.to(self.dtype)
        self.return_fp32 = return_fp32
        self.convert_input = convert_input

    def forward(self, *input):
        if self.convert_input:
            input = distiller.convert_tensors_recursively_to(input, dtype=self.dtype)

        result = self.wrapped_module(*input)
        if self.return_fp32:
            return distiller.convert_tensors_recursively_to(result, dtype=torch.float32)

        return result

    def extra_repr(self):
        tmpstr = 'float_dtype={}, convert_input={}, return_fp32={}'.format(self.dtype, self.convert_input,
                                                                           self.return_fp32)
        return tmpstr


class FP16Wrapper(FPWrapper):
    def __init__(self, module, convert_input=True, return_fp32=True):
        super(FP16Wrapper, self).__init__(module, 16, convert_input, return_fp32)


class RangeLinearEmbeddingWrapper(nn.Module):
    def __init__(self, wrapped_module, num_bits, mode=LinearQuantMode.SYMMETRIC, stats=None, save_fp_weights=False):
        if not isinstance(wrapped_module, nn.Embedding):
            raise ValueError(self.__class__.__name__ + ' can only wrap torch.nn.Embedding modules')

        super(RangeLinearEmbeddingWrapper, self).__init__()

        mode = verify_quant_mode(mode)
        self.mode = mode

        self.min_q_val, self.max_q_val = get_quantized_range(num_bits,
<<<<<<< HEAD
                                                             signed=mode != LinearQuantMode.ASYMMETRIC_UNSIGNED)
        self.save_fp_weights = save_fp_weights
        if save_fp_weights:
            wrapped_module.register_buffer('float_weight', wrapped_module.weight.clone().detach())
=======
                                                             signed=mode.weights != LinearQuantMode.ASYMMETRIC_UNSIGNED)
>>>>>>> e82d9380

        if stats is None:
            w_scale, w_zero_point = _get_quant_params_from_tensor(wrapped_module.weight, num_bits, mode.weights)
        else:
            w_scale, w_zero_point = _get_quant_params_from_stats_dict(stats['output'], num_bits, mode.weights)

        device = wrapped_module.weight.device
        self.register_buffer('w_scale', w_scale.to(device))
        self.register_buffer('w_zero_point', w_zero_point.to(device))
        linear_quantize_clamp(wrapped_module.weight.data, self.w_scale, self.w_zero_point, self.min_q_val,
                              self.max_q_val, inplace=True)
        self.quant_metadata = TensorQuantMetadata(self.w_scale, self.w_zero_point, self.min_q_val, self.max_q_val)
        self.wrapped_module = wrapped_module

    def named_linear_quant_params(self):
        yield 'w_scale', self.w_scale
        yield 'w_zero_point', self.w_zero_point

    def set_linear_quant_param(self, name, val):
        if name in ['w_scale', 'w_zero_point']:
            if self.save_fp_weights:
                getattr(self, name).fill_(val)
                self.wrapped_module.weight.data.copy_(self.wrapped_module.float_weight.data)
                linear_quantize_clamp(self.wrapped_module.weight.data, self.w_scale, self.w_zero_point,
                                      self.params_min_q_val,
                                      self.params_max_q_val, inplace=True)
            else:
                raise UnsatisfiedRequirements('Cannot re-quantize the weights. Please specify \'save_fp_weights\' in '
                                              'the %s constructor to enable re-quantizing the weights.' %
                                              self.__class__.__name__)
        else:
            raise KeyError('No quantization parameter called \'%s\'.' % name)

    def update_linear_quant_params(self, new_config):
        """
        Updates all the quant params using a dictionary.
        Args:
             new_config (dict): the new configuration dict.
        """
        for name, val in new_config.items():
            self.set_linear_quant_param(name, val)

    def _check_requirements_weights_clipping(self):
        if not self.wts_quant_settings.num_bits:
            raise UnsatisfiedRequirements('Cannot retrieve clipping values because the weights aren\'t quantized.')
        if not self.save_fp_weights:
            warnings.warn('Without saving fp32 version of weights, re-quantization is disabled. To enable, '
                          'please set \'save_fp_weights\' while constructing the wrapper.')

    @property
    def weight_clipping(self):
        self._check_requirements_weights_clipping()
        bits, mode = self.wts_quant_settings.num_bits, self.wts_quant_settings.quant_mode
        scale, zp = self.w_scale, self.w_zero_point
        return _get_clipping_values(scale, zp, bits, mode)

    @weight_clipping.setter
    def weight_clipping(self, val):
        self._check_requirements_weights_clipping()
        bits = self.wts_quant_settings.num_bits
        val_min, val_max = _check_clipping_val(val, self.wts_quant_settings)
        if self.wts_quant_settings.quant_mode == LinearQuantMode.SYMMETRIC:
            # in symmetric quantization - we only need one value
            scale, zp = symmetric_linear_quantization_params(bits, val_max)
        else:
            signed = self.wts_quant_settings.quant_mode == LinearQuantMode.ASYMMETRIC_SIGNED
            scale, zp = asymmetric_linear_quantization_params(bits, val_min, val_max, signed=signed)
        self.set_linear_quant_param('w_scale', scale)
        self.set_linear_quant_param('w_zero_point', zp)

    def named_clipping(self):
        yield 'weight_clipping', self.weight_clipping

    def forward(self, input):
        out_q = self.wrapped_module(input)
        out_f = linear_dequantize(out_q, self.w_scale, self.w_zero_point, inplace=True)
        out_f.quant_metadata = self.quant_metadata
        return out_f


class RangeLinearFakeQuantWrapper(RangeLinearQuantWrapper):
    def __init__(self, wrapped_module, num_bits_acts, mode=LinearQuantMode.SYMMETRIC, clip_acts=ClipMode.NONE,
                 activation_stats=None, clip_n_stds=None, clip_half_range=False, scale_approx_mult_bits=None,
                 fpq_module=None, input_overrides=None, inputs_quant_auto_fallback=False):
        super(RangeLinearFakeQuantWrapper, self).__init__(wrapped_module, num_bits_acts, mode=mode,
                                                          clip_acts=clip_acts, activation_stats=activation_stats,
                                                          clip_n_stds=clip_n_stds, clip_half_range=clip_half_range,
                                                          scale_approx_mult_bits=scale_approx_mult_bits,
                                                          input_overrides=input_overrides,
                                                          inputs_quant_auto_fallback=inputs_quant_auto_fallback)
        self.fpq_module = str(fpq_module) if fpq_module else None
        self.dtype = torch.float
        if self.fpq_module:
            self.dtype = {'16': torch.half, '32': torch.float, '64': torch.double}[self.fpq_module]
            self.wrapped_module.to(self.dtype)

    def _prepare_input(self, idx, input):
        previously_quantized = hasattr(input, 'quant_metadata')
        input.quant_metadata = self._get_input_quant_metadata(idx, input)
        if previously_quantized:
            return input

        # "Fresh" tensor, so need to quantize and the de-quantize (because this is the fake-quant wrapper)
        input_q = linear_quantize_clamp_with_metadata(input, inplace=False)
        return linear_dequantize_with_metadata(input_q, inplace=True)

    def quantized_forward(self, *inputs_q):
        inputs_q = distiller.convert_tensors_recursively_to(inputs_q, dtype=self.dtype)
        outputs = self.wrapped_module(*inputs_q)
        return distiller.convert_tensors_recursively_to(outputs, dtype=self.dtype)

    def get_output_quantization_params(self, accumulator):
        if self.preset_act_stats:
            return self.output_scale, self.output_zero_point
        else:
            q_set = self.output_quant_settings
            return _get_quant_params_from_tensor(accumulator, q_set.num_bits, q_set.quant_mode, q_set.clip_mode,
                                                 q_set.per_channel, q_set.clip_n_stds,q_set.clip_half_range,
                                                 self.scale_approx_mult_bits)

    def get_accum_to_output_re_quantization_params(self, output_scale, output_zero_point):
        return output_scale, output_zero_point

    def extra_repr(self):
        tmpstr = super(RangeLinearFakeQuantWrapper, self).extra_repr()
        if self.dtype:
            tmpstr += '\nwrapped_module_float_dtype={}.'.format(self.dtype)
        return tmpstr


_ptq_wrappers_int_only = (RangeLinearQuantWrapper, RangeLinearEmbeddingWrapper)
_ptq_wrappers_all = _ptq_wrappers_int_only + (FPWrapper,)


def is_post_train_quant_wrapper(module, include_fpwrapper=True):
    types = _ptq_wrappers_all if include_fpwrapper else _ptq_wrappers_int_only
    return isinstance(module, types)


class PostTrainLinearQuantizer(Quantizer):
    """
    Applies range-based linear quantization to a model.
    This quantizer is expected to be executed at evaluation only, on a pre-trained model

    The following modules / operations have dedicated implementations which consider quantization:
      * torch.nn.Conv2d/Conv3d
      * torch.nn.Linear
      * torch.nn.Embedding
      * distiller.modules.Concat
      * distiller.modules.EltwiseAdd
      * distiller.modules.EltwiseMult
      * distiller.modules.Matmul
      * distiller.modules.BatchMatmul
    An existing module will likely need to be modified to use the 'distiller.modules.*' modules. This needs to
    be done BEFORE creating the quantizer. See the docs for more details:
    https://nervanasystems.github.io/distiller/prepare_model_quant.html

    Any leaf module not in the list above will be "fake-quantized". That is - the floating-point module will be
    executed (FP64/32/16 can be specified with the fpq_module argument), and its output will be quantized.

    Args:
        model (torch.nn.Module): Model to be quantized
        bits_activations/parameters/accum (int): Number of bits to be used when quantizing each tensor type
        overrides (:obj:`OrderedDict`, optional): Overrides the layers quantization settings.
        mode (ModuleQuantMode / LinearQuantMode): Quantization mode to use (symmetric / asymmetric-signed / unsigned)
        clip_acts (ClipMode): Activations clipping mode to use
        per_channel_wts (bool): Enable quantization of weights using separate quantization parameters per
            output channel
        model_activation_stats (str / dict / OrderedDict): Either a path to activation stats YAML file, or a dictionary
            containing the stats. The stats are used for static calculation of quantization parameters.
            The dict should be in the format exported by distiller.data_loggers.QuantCalibrationStatsCollector.
            If None then parameters are calculated dynamically.
        fp16 (bool): Set to True to convert modules to half precision.
            WARNING - this argument is deprecated, use instead the argument `fpq_module`
        clip_n_stds (float): When clip_acts == ClipMode.N_STD, this is the number of standard deviations to use
        clip_half_range (bool): When clip_acts is
        scale_approx_mult_bits (int): If not None, scale factors will be approximated using an integer multiplication
            followed by a bit-wise shift. This eliminates floating-point scale factors, replacing them with integer
            calculations.
            If None, scale factors will be kept in their original FP32 values.
        inputs_quant_auto_fallback (bool): Enabled by default.
            See <distiller_root>/examples/post_train_quant/resnet18_imagenet_post_train_input_overrides.yaml
            For details what this does and how to override it.
        fpq_module (Union[int, str]): use the modules in floating point mode and only quantize their outputs.
            takes the values (16, 32, 64) only, this will use RangeLinearFakeQuantWrapper.
        save_fp_weights (bool): Indicates whether or not to save a copy of the floating point weights.
          This allows re-quantization of weight after the initial quantization.
          Defaults to False for performance.
    Note:
        If fpq_module is set, all the layers (except those overridden in `overrides`) will be converted
        to the set floating point precision, regardless of bits_activations/parameters/accum.
    """
    def __init__(self, model, bits_activations=8, bits_parameters=8, bits_accum=32,
                 overrides=None, mode=LinearQuantMode.SYMMETRIC, clip_acts=ClipMode.NONE,
                 per_channel_wts=False, model_activation_stats=None, fp16=False,
                 clip_n_stds=None, clip_half_range=False,
                 scale_approx_mult_bits=None, inputs_quant_auto_fallback=True,
                 fpq_module=None, save_fp_weights=False):
        overrides_bkp = deepcopy(overrides)
        super(PostTrainLinearQuantizer, self).__init__(model, bits_activations=bits_activations,
                                                       bits_weights=bits_parameters, bits_bias=bits_accum,
                                                       overrides=overrides, train_with_fp_copy=False)
        if fp16 and str(fpq_module) not in ('16', 'None'):
            raise ValueError('Conflict - fp16 set to true and fpq_module set to other than 16.')
        mode = verify_quant_mode(mode)
        clip_acts = verify_clip_mode(clip_acts)
        if clip_acts == ClipMode.N_STD and clip_n_stds is None:
            raise ValueError('clip_n_stds must not be None when clip_acts set to N_STD')

        if model_activation_stats is not None:
            if isinstance(model_activation_stats, str):
                if not os.path.isfile(model_activation_stats):
                    raise ValueError("Model activation stats file not found at: " + model_activation_stats)
                msglogger.info('Loading activation stats from: ' + model_activation_stats)
                with open(model_activation_stats, 'r') as stream:
                    model_activation_stats = distiller.utils.yaml_ordered_load(stream)
            elif not isinstance(model_activation_stats, (dict, OrderedDict)):
                raise TypeError('model_activation_stats must either be a string, a dict / OrderedDict or None')
        else:
            msglogger.warning("\nWARNING:\nNo stats file passed - Dynamic quantization will be used\n"
                              "At the moment, this mode isn't as fully featured as stats-based quantization, and "
                              "the accuracy results obtained are likely not as representative of real-world results."
                              "\nSpecifically:\n"
                              "  * Not all modules types are supported in this mode. Unsupported modules will remain "
                              "in FP32.\n"
                              "  * Optimizations for quantization of layers followed by Relu/Tanh/Sigmoid are only "
                              "supported when statistics are used.\nEND WARNING\n")

        mode_dict = {'activations': _enum_to_str(mode.activations), 'weights': _enum_to_str(mode.weights)}
        self.model.quantizer_metadata = {'type': type(self),
                                         'params': {'bits_activations': bits_activations,
                                                    'bits_parameters': bits_parameters,
                                                    'bits_accum': bits_accum,
                                                    'mode': mode_dict,
                                                    'clip_acts': _enum_to_str(clip_acts),
                                                    'clip_n_stds': clip_n_stds,
                                                    'clip_half_range': clip_half_range,
                                                    'per_channel_wts': per_channel_wts,
                                                    'scale_approx_mult_bits': scale_approx_mult_bits,
                                                    'inputs_quant_auto_fallback': inputs_quant_auto_fallback,
                                                    'fpq_module': fpq_module,
                                                    'model_activation_stats': model_activation_stats,
                                                    'overrides': overrides_bkp}}

        def _check_fp16_arg(fp16, fpq_module):
            if fp16:
                warnings.warn("Argument 'fp16' is deprecated. Please use 'fpq_module'(=16/32/64) argument.",
                              DeprecationWarning)
                fpq_module = fpq_module or 16
            return fpq_module

        def replace_param_layer(module, name, qbits_map, per_channel_wts=per_channel_wts,
                                mode=mode, fp16=fp16, scale_approx_mult_bits=scale_approx_mult_bits,
                                clip_acts=None, clip_n_stds=clip_n_stds, clip_half_range=clip_half_range,
                                input_overrides=None, fpq_module=fpq_module, fake=False):
            fpq_module = _check_fp16_arg(fp16, fpq_module)
            if fpq_module and not fake:
                return FPWrapper(module, fpq_module)

            norm_name = distiller.utils.normalize_module_name(name)
            activation_stats = self.model_activation_stats.get(norm_name, None)
            clip_acts = verify_clip_mode(clip_acts or self.clip_acts)
            qbits = qbits_map[name]
            if qbits.acts is not None and qbits.wts is None:
                # Quantizing only activations equals fake-quantization
                fake = True

            if fake:
                return RangeLinearFakeQuantWrapper(module, qbits.acts, mode=mode, clip_acts=clip_acts,
                                                   activation_stats=activation_stats,
                                                   clip_n_stds=clip_n_stds, clip_half_range=clip_half_range,
                                                   scale_approx_mult_bits=scale_approx_mult_bits,
                                                   fpq_module=fpq_module, input_overrides=input_overrides,
                                                   inputs_quant_auto_fallback=inputs_quant_auto_fallback)

            return RangeLinearQuantParamLayerWrapper(module, qbits.acts, qbits.wts,
                                                     num_bits_accum=self.bits_accum, mode=mode, clip_acts=clip_acts,
                                                     per_channel_wts=per_channel_wts,
                                                     activation_stats=activation_stats,
                                                     clip_n_stds=clip_n_stds, clip_half_range=clip_half_range,
                                                     scale_approx_mult_bits=scale_approx_mult_bits,
                                                     input_overrides=input_overrides,
                                                     inputs_quant_auto_fallback=inputs_quant_auto_fallback,
                                                     save_fp_weights=save_fp_weights)

        def replace_non_param_layer(wrapper_type, module, name, qbits_map, fp16=fp16,
                                    scale_approx_mult_bits=scale_approx_mult_bits,
                                    clip_acts=None, clip_n_stds=clip_n_stds, clip_half_range=clip_half_range,
                                    input_overrides=None, inputs_quant_auto_fallback=inputs_quant_auto_fallback,
                                    fpq_module=fpq_module, fake=False):
            fpq_module = _check_fp16_arg(fp16, fpq_module)
            if fpq_module and not fake:
                return FPWrapper(module, fpq_module)

            norm_name = distiller.utils.normalize_module_name(name)
            activation_stats = self.model_activation_stats.get(norm_name, None)
            clip_acts = verify_clip_mode(clip_acts or self.clip_acts)
            qbits = qbits_map[name]

            if fake:
                return RangeLinearFakeQuantWrapper(module, qbits.acts, mode=mode, clip_acts=clip_acts,
                                                   activation_stats=activation_stats,
                                                   clip_n_stds=clip_n_stds, clip_half_range=clip_half_range,
                                                   scale_approx_mult_bits=scale_approx_mult_bits,
                                                   fpq_module=fpq_module, input_overrides=input_overrides,
                                                   inputs_quant_auto_fallback=inputs_quant_auto_fallback)
            try:
                return wrapper_type(module, qbits.acts, mode=mode, clip_acts=clip_acts,
                                    activation_stats=activation_stats,
                                    clip_n_stds=clip_n_stds, clip_half_range=clip_half_range,
                                    scale_approx_mult_bits=scale_approx_mult_bits,
                                    input_overrides=input_overrides,
                                    inputs_quant_auto_fallback=inputs_quant_auto_fallback)
            except NoStatsError:
                warnings.warn('WARNING: {0} - quantization of {1} without stats not supported. '
                              'Keeping the original FP32 module'.format(name, module.__class__.__name__), UserWarning)
                return module

        def replace_embedding(module, name, qbits_map, fp16=fp16, fpq_module=fpq_module):
            fpq_module = _check_fp16_arg(fp16, fpq_module)
            if fpq_module:
                return FPWrapper(module, fpq_module, convert_input=False)
            norm_name = distiller.utils.normalize_module_name(name)
            return RangeLinearEmbeddingWrapper(module, qbits_map[name].wts, mode=mode,
                                               stats=self.model_activation_stats.get(norm_name, None))

        def replace_fake_quant(module, name, qbits_map, fp16=fp16,
<<<<<<< HEAD
                               clip_acts=None, clip_n_stds=clip_n_stds, clip_half_range=clip_half_range,
                               scale_approx_mult_bits=scale_approx_mult_bits, fpq_module=fpq_module, fake=True,
                               make_identity=False):
=======
                               clip_acts=clip_acts, clip_n_stds=clip_n_stds, clip_half_range=clip_half_range,
                               scale_approx_mult_bits=scale_approx_mult_bits, input_overrides=None,
                               inputs_quant_auto_fallback=inputs_quant_auto_fallback,
                               fpq_module=fpq_module, fake=True, make_identity=False):
>>>>>>> e82d9380
            if isinstance(module, (nn.ReLU, nn.ReLU6)) and make_identity:
                named_modules = OrderedDict(self.model.named_modules())
                pred = self.adjacency_map[name].predecessors[0].name
                if isinstance(named_modules[pred], RangeLinearQuantWrapper):
                    return nn.Identity()

            if distiller.has_children(module):
                return module

            fpq_module = _check_fp16_arg(fp16, fpq_module)
            if not fake:
                return FPWrapper(module, fpq_module)

            norm_name = distiller.utils.normalize_module_name(name)
            clip_acts = verify_clip_mode(clip_acts or self.clip_acts)
            return RangeLinearFakeQuantWrapper(module, qbits_map[name].acts, mode=mode, clip_acts=clip_acts,
                                               activation_stats=self.model_activation_stats.get(norm_name, None),
                                               clip_n_stds=clip_n_stds,  clip_half_range=clip_half_range,
                                               scale_approx_mult_bits=scale_approx_mult_bits,
                                               fpq_module=fpq_module, input_overrides=input_overrides,
                                               inputs_quant_auto_fallback=inputs_quant_auto_fallback)

        self.clip_acts = clip_acts
        self.clip_n_stds = clip_n_stds
        self.model_activation_stats = model_activation_stats or {}
        self.bits_accum = bits_accum
        self.mode = mode

        self.replacement_factory[nn.Conv2d] = replace_param_layer
        self.replacement_factory[nn.Conv3d] = replace_param_layer
        self.replacement_factory[nn.Linear] = replace_param_layer

        factory_concat = partial(
            replace_non_param_layer, RangeLinearQuantConcatWrapper)
        factory_eltwiseadd = partial(
            replace_non_param_layer, RangeLinearQuantEltwiseAddWrapper)
        factory_eltwisemult = partial(
            replace_non_param_layer, RangeLinearQuantEltwiseMultWrapper)
        factory_matmul = partial(
            replace_non_param_layer, RangeLinearQuantMatmulWrapper)

        update_wrapper(factory_concat, replace_non_param_layer)
        update_wrapper(factory_eltwiseadd, replace_non_param_layer)
        update_wrapper(factory_eltwisemult, replace_non_param_layer)
        update_wrapper(factory_matmul, replace_non_param_layer)

        self.replacement_factory[distiller.modules.Concat] = factory_concat
        self.replacement_factory[distiller.modules.EltwiseAdd] = factory_eltwiseadd
        self.replacement_factory[distiller.modules.EltwiseMult] = factory_eltwisemult
        self.replacement_factory[distiller.modules.Matmul] = factory_matmul
        self.replacement_factory[distiller.modules.BatchMatmul] = factory_matmul
        self.replacement_factory[nn.Embedding] = replace_embedding

        self.default_repalcement_fn = replace_fake_quant
        self.replacement_blacklist.append(nn.Dropout)

        # To be filled by .prepare_model()
        self.linear_quant_params = None

    def named_linear_quant_params(self, yield_clipping_params=False):
        if yield_clipping_params:
            yield from self.named_clipping()
            return
        for module_name, module in self.model.named_modules():
            if is_post_train_quant_wrapper(module, include_fpwrapper=False):
                for buff_name, buff in module.named_linear_quant_params():
                    full_buff_name = "%s.%s" % (module_name, buff_name)
                    yield full_buff_name, buff

    def named_clipping(self):
        """
        Gets all the clipping parameters of the model.
        yields tuple[str, tuple[torch.Tensor, torch.Tensor]]
        """
        for module_name, module in self.model.named_modules():
            if not is_post_train_quant_wrapper(module, include_fpwrapper=False):
                continue
            for clip_name, clip_val in module.named_clipping():  # type: str, tuple[torch.Tensor, torch.Tensor]
                yield '%s.%s' % (module_name, clip_name), clip_val

    def set_clipping(self, name, val):
        """
        Sets a clipping parameter by name.
        Args:
            name (str): the name of the clipping parameter.
            val (tuple[float or torch.Tensor, float or torch.Tensor]): the value of the clipping.
        """
        module_name = distiller.param_name_2_module_name(name)
        clip_name = name.split('.')[-1]
        module = dict(self.model.named_modules())[module_name]
        if not is_post_train_quant_wrapper(module, False):
            raise ValueError('\'%s\' isn\'t a wrapper and has no clipping parameters.' % module_name)
        if clip_name not in dict(module.named_clipping()):
            raise ValueError('\'%s\' is not a clipping parameter.' % clip_name)
        setattr(module, clip_name, val)

    def update_clipping_parameters(self, clipping_config):
        """
        Updates all clipping paramters according to a configuration dict.
        Args:
            clipping_config (dict[str, tuple[float or torch.Tensor, float or torch.Tensor]]):
              the clipping configuration.
        """
        for name, val in clipping_config.items():
            self.set_clipping(name, val)

    def _is_clipping_parameter(self, name):
        module_name = distiller.param_name_2_module_name(name)
        clip_name = name.split('.')[-1]
        module = dict(self.model.named_modules())[module_name]
        return is_post_train_quant_wrapper(module, False) and clip_name in dict(module.named_clipping())

    def force_readjust_wrappers(self):
        def _force_readjust(module):
            if isinstance(module, RangeLinearQuantWrapper):
                module.force_readjust.fill_(True)
        self.model.apply(_force_readjust)

    def set_linear_quant_param(self, name, val):
        """
        Sets the the quant parameter by module_name.quant_param_name.
        Can also set the clipping values.
        Args:
             name (str): the name of the quant param [module_name].[quant_param_name]
             val: the new value.
        """
        if self._is_clipping_parameter(name):
            self.set_clipping(name, val)
        else:
            self.linear_quant_params[name].data.fill_(val)
        self.force_readjust_wrappers()

    def update_linear_quant_params(self, new_config):
        """
        Updates all the quant params using a dictionary.
        Args:
             new_config (dict): the new configuration dict.
        """
        for k, v in new_config.items():
            self.set_linear_quant_param(k, v)

    @classmethod
    def from_args(cls, model, args):
        """
        Returns an instance of PostTrainLinearQuantizer based on the set command-line arguments that are
        given by add_post_train_quant_args()
        """
        if args.qe_config_file:
            return distiller.config_component_from_file_by_class(model, args.qe_config_file,
                                                                 'PostTrainLinearQuantizer')
        else:
            if args.qe_bits_acts == 0:
                args.qe_bits_acts = None
            if args.qe_bits_wts == 0:
                args.qe_bits_wts = None
            overrides = OrderedDict(
                [
                    (layer, OrderedDict([('bits_activations', None), ('bits_weights', None)]))
                    for layer in args.qe_no_quant_layers
                ]
            )
<<<<<<< HEAD
            overrides.update(OrderedDict(
                [(layer, OrderedDict([('clip_acts', 'NONE')]))
                 for layer in args.qe_no_clip_layers if layer not in args.qe_no_quant_layers]
            ))
=======
            mode_acts = args.qe_mode_acts or args.qe_mode
            mode_wts = args.qe_mode_wts or args.qe_mode
            mode = ModuleQuantMode(mode_acts, mode_wts)
>>>>>>> e82d9380
            return cls(model,
                       bits_activations=args.qe_bits_acts,
                       bits_parameters=args.qe_bits_wts,
                       bits_accum=args.qe_bits_accum,
                       mode=mode,
                       clip_acts=args.qe_clip_acts,
                       per_channel_wts=args.qe_per_channel,
                       model_activation_stats=(None if args.qe_dynamic else args.qe_stats_file),
                       clip_n_stds=args.qe_clip_n_stds,
                       scale_approx_mult_bits=args.qe_scale_approx_bits,
                       overrides=overrides,
                       inputs_quant_auto_fallback=True,
                       save_fp_weights=args.qe_save_fp_weights)

    def save_per_layer_parameters(self, save_dir=''):
        defaults = OrderedDict(self.model.quantizer_metadata['params'])
        defaults.pop('bits_activations')
        defaults.pop('bits_parameters')
        defaults.pop('bits_accum')
        out = OrderedDict()
        for n in self.module_overrides_map:
            modules_dict = dict(self.model.named_modules())
            m = modules_dict[n]
            if distiller.has_children(m) and not is_post_train_quant_wrapper(m, include_fpwrapper=False):
                continue
            qbits = self.module_qbits_map[n]
            d = OrderedDict()
            d['bits_activations'] = qbits.acts
            d['bits_weights'] = qbits.wts
            d['bits_bias'] = qbits.bias
            for k, v in defaults.items():
                actual_v = self.module_overrides_map[n].get(k, v)
                d[k] = actual_v
            out[n] = d
        if self.linear_quant_params:
            out['linear_quant_params'] = lqp_dict = OrderedDict()
            for k, v in self.linear_quant_params.items():  # type: str, torch.Tensor
                lqp_dict[k] = v.item()

        save_path = os.path.join(save_dir, 'layer_quant_params.yaml')
        distiller.yaml_ordered_save(save_path, out)
        msglogger.info('Per-layer quantization parameters saved to ' + save_path)

    def prepare_model(self, dummy_input=None):
        self.has_bidi_distiller_lstm = any(isinstance(m, distiller.modules.DistillerLSTM) and m.bidirectional for
                                           _, m in self.model.named_modules())
        if self.has_bidi_distiller_lstm:
            warnings.warn('Model contains a bidirectional DistillerLSTM module. '
                          'Automatic BN folding and statistics optimization based on tracing is not yet '
                          'supported for models containing such modules.\n'
                          'Will perform specific optimization for the DistillerLSTM modules, but any other potential '
                          'opportunities for optimization in the model will be ignored.', UserWarning)
            # Setting dummy_input to None to make sure SummaryGraph won't be called
            dummy_input = None
        elif dummy_input is None:
            raise UnsatisfiedRequirements('PostTrainLinearQuantizer requires dummy '
                                          'input in order to perform certain optimizations')
        super(PostTrainLinearQuantizer, self).prepare_model(dummy_input)

        save_dir = msglogger.logdir if hasattr(msglogger, 'logdir') else '.'
        self.save_per_layer_parameters(save_dir)

    def _pre_prepare_model(self, dummy_input):
        if not self.has_bidi_distiller_lstm:
            self._apply_bn_folding(dummy_input)
            self._apply_activation_stats_fusions()
            self._apply_fuse_relu()
        else:
            self._apply_bidi_distiller_lstm_stats_fusion()

        save_dir = msglogger.logdir if hasattr(msglogger, 'logdir') else '.'
        save_path = os.path.join(save_dir, 'quant_stats_after_prepare_model.yaml')
        distiller.yaml_ordered_save(save_path, self.model_activation_stats)
        msglogger.info('Updated stats saved to ' + save_path)
        # for module_name, override in self.module_overrides_map.items():
        #     # Hack to bypass Quantizer pre-override check -
        #     # Quantizer class checks `qbit.acts` and `qbit.wts` before applying overrides
        #     # but since fp16 doesn't act as an intN - we need to override these
        #     # tensors to bypass the check
        #     if (override.get('fp16', False) or override.get('fpq_module', False)) and \
        #          not override.get('fake', False):
        #         self.module_qbits_map[module_name] = QBits('fp', None, None)

    def _clip_stats(self, entry, min_val, max_val):
        if entry['max'] < min_val:
            entry['min'] = entry['avg_min'] = entry['max'] = entry['avg_max'] = min_val
        elif entry['min'] > max_val:
            entry['min'] = entry['avg_min'] = entry['max'] = entry['avg_max'] = max_val
        else:
            entry['min'] = max(min_val, entry['min'])
            entry['avg_min'] = max(min_val, entry['avg_min'])
            entry['max'] = min(max_val, entry['max'])
            entry['avg_max'] = min(max_val, entry['avg_max'])

    def _apply_bn_folding(self, dummy_input):
        msglogger.info('Applying batch-norm folding ahead of post-training quantization')
        mt.fold_batch_norms(self.model, adjacency_map=self.adjacency_map, inference=True)

        # After BN folding model need to re-generate the adjacency map
        summary_graph = distiller.SummaryGraph(self.model, dummy_input)
        self.adjacency_map = summary_graph.adjacency_map(dedicated_modules_only=False)

        if not self.model_activation_stats:
            return

        # Update the activation stats to reflect BN folding
        msglogger.info('Propagating output statistics from BN modules to folded modules')
        named_modules = OrderedDict(self.model.named_modules())
        model_stats = self.model_activation_stats
        for n, m in named_modules.items():
            # Look for the mark left by distiller.model_transforms.fold_batch_norms
            fused_modules = getattr(m, 'fused_modules', None)
            if fused_modules is None:
                continue
            folded_bn_module = distiller.normalize_module_name(fused_modules[0])

            # Propagate the output stats of the folded BN module to this module
            # If stats were collected after folding was applied, then stats for the BN module won't exist,
            # in which case we just move on
            folded_bn_stats = model_stats.pop(folded_bn_module, None)
            if folded_bn_stats is None:
                continue
            model_stats[distiller.normalize_module_name(n)]['output'] = folded_bn_stats['output']
            msglogger.debug('  {} --> {}'.format(folded_bn_module, n))

    def _apply_activation_stats_fusions(self):
        # Now we look for certain "fusions" of layers and activations
        # We modify stats to make sure we quantize only the ranges relevant to the activation function
        # By doing so we reduce quantization error while still keeping all
        if not self.model_activation_stats:
            msglogger.info("No activation stats - skipping optimizations for modules followed by Relu/Tanh/Sigmoid")
            return

        msglogger.info('Optimizing output statistics for modules followed by ReLU/Tanh/Sigmoid')

        named_modules = OrderedDict(self.model.named_modules())
        model_stats = self.model_activation_stats
        for n, m in named_modules.items():
            if (distiller.has_children(m) and not isinstance(m, SimulatedFoldedBatchNorm) )\
                    or n not in self.adjacency_map or len(self.adjacency_map[n].successors) != 1:
                continue
            successor = self.adjacency_map[n].successors[0]
            n = distiller.normalize_module_name(n)
            m_stats = model_stats[n]

            succ_type = successor.type
            succ_stats = model_stats.get(distiller.normalize_module_name(successor.name), None)
            if succ_type == 'Split':
                # Handling case where layer output is split, with each chunk going into an activation function
                # This pattern occurs in LSTM, for example. If all the activations are "similar", we can still
                # optimize the quantization ranges of the output of the layer prior to the split
                post_split_ops = self.adjacency_map[successor.name].successors
                if all(op.type == 'Relu' for op in post_split_ops):
                    succ_type = 'Relu'
                elif all(op.type == 'Tanh' for op in post_split_ops):
                    # Tanh non-saturated input range is smaller than sigmoid, so we try this first
                    succ_type = 'Tanh'
                elif all(op.type in ('Sigmoid', 'Tanh') for op in post_split_ops):
                    # If we have both sigmoid and tanh (as in LSTM), we can go with sigmoid
                    succ_type = 'Sigmoid'
                succ_stats = None

            # Set the clipping values
            if succ_type == 'Relu':
                # ReLU zeros out all negative values, so there's no need to quantize them
                min_val = 0.
                max_val = m_stats['output']['max']
            elif succ_type == 'Sigmoid' or succ_type == 'Tanh':
                # Tanh / Sigmoid saturate at ~4 / ~6 respectively. No need to quantize their inputs outside
                # of these ranges
                max_val = 4. if succ_type == 'Tanh' else 6.
                min_val = -max_val
            elif isinstance(named_modules.get(successor.name, None), nn.ReLU6):
                succ_type = 'ReLU6'
                # ReLU zeros out all negative values, so there's no need to quantize them
                min_val = 0.
                max_val = min(m_stats['output']['max'], 6)
            else:
                continue

            # Clip the stats
            msglogger.debug('  Module {} followed by {}, updating stats'.format(n, succ_type))
            self._clip_stats(m_stats['output'], min_val, max_val)
            if succ_stats is not None:
                succ_stats['inputs'][0] = deepcopy(m_stats['output'])

    def _apply_fuse_relu(self):
        """Fuses ReLU layers to the linear layers before them."""
        model_overrides = self.module_overrides_map
        qbits_map = self.module_qbits_map
        named_modules = dict(self.model.named_modules())
        for n, m in named_modules.items():
            # Don't fuse if the module isn't quantized:
            qbits = qbits_map.get(n, QBits(None, None, None))
            if qbits.acts is None and qbits.wts is None:
                continue
            if (distiller.has_children(m) and not isinstance(m, SimulatedFoldedBatchNorm))\
                    or n not in self.adjacency_map or len(self.adjacency_map[n].successors) != 1:
                continue
            successor = self.adjacency_map[n].successors[0]
            successor_module = named_modules.get(successor.name, None)
            # Add half range clipping to module overrides
            m_override = model_overrides.get(n, OrderedDict())
            model_overrides[n] = m_override
            if successor.name in named_modules and isinstance(successor_module, (nn.ReLU, nn.ReLU6)):
                m_override['clip_half_range'] = True
                m_override = model_overrides.get(successor.name, OrderedDict())
                m_override['make_identity'] = True
                model_overrides[successor.name] = m_override

    def _apply_bidi_distiller_lstm_stats_fusion(self):
        distiller_lstm_cells = [n for n, m in self.model.named_modules() if
                                isinstance(m, distiller.modules.DistillerLSTMCell)]

        for name in distiller_lstm_cells:
            name += '.eltwiseadd_gate'
            msglogger.debug('  Module {} followed by Sigmoid, updating stats'.format(name))
            sat_val = 6.
            self._clip_stats(self.model_activation_stats[name]['output'], -sat_val, sat_val)

    def _post_prepare_model(self):
        m = self.model
        device = distiller.model_device(m)
        for param in m.parameters():
            param.data = param.data.to(device)
        for buffer in m.buffers():
            buffer.data = buffer.data.to(device)
        self.linear_quant_params = OrderedDict(self.named_linear_quant_params())


###############################################################################
# Quantization-aware training
###############################################################################


def update_ema(biased_ema, value, decay, step):
    biased_ema = biased_ema * decay + (1 - decay) * value
    unbiased_ema = biased_ema / (1 - decay ** step)  # Bias correction
    return biased_ema, unbiased_ema


def inputs_quantize_wrapped_forward(self, input):
    input = self.inputs_quant(input)
    return self.original_forward(input)


class FakeLinearQuantization(nn.Module):
    def __init__(self, num_bits=8, mode=LinearQuantMode.SYMMETRIC, ema_decay=0.999, dequantize=True, inplace=False):
        super(FakeLinearQuantization, self).__init__()

        self.num_bits = num_bits
        self.mode = mode
        self.dequantize = dequantize
        self.inplace = inplace

        # We track activations ranges with exponential moving average, as proposed by Jacob et al., 2017
        # https://arxiv.org/abs/1712.05877
        # We perform bias correction on the EMA, so we keep both unbiased and biased values and the iterations count
        # For a simple discussion of this see here:
        # https://www.coursera.org/lecture/deep-neural-network/bias-correction-in-exponentially-weighted-averages-XjuhD
        self.register_buffer('ema_decay', torch.tensor(ema_decay))
        self.register_buffer('tracked_min_biased', torch.zeros(1))
        self.register_buffer('tracked_min', torch.zeros(1))
        self.register_buffer('tracked_max_biased', torch.zeros(1))
        self.register_buffer('tracked_max', torch.zeros(1))
        self.register_buffer('iter_count', torch.zeros(1))
        self.register_buffer('scale', torch.ones(1))
        self.register_buffer('zero_point', torch.zeros(1))

    def forward(self, input):
        # We update the tracked stats only in training
        #
        # Due to the way DataParallel works, we perform all updates in-place so the "main" device retains
        # its updates. (see https://pytorch.org/docs/stable/nn.html#dataparallel)
        # However, as it is now, the in-place update of iter_count causes an error when doing
        # back-prop with multiple GPUs, claiming a variable required for gradient calculation has been modified
        # in-place. Not clear why, since it's not used in any calculations that keep a gradient.
        # It works fine with a single GPU. TODO: Debug...
        if self.training:
            with torch.no_grad():
                current_min, current_max = get_tensor_min_max(input)
            self.iter_count += 1
            self.tracked_min_biased.data, self.tracked_min.data = update_ema(self.tracked_min_biased.data,
                                                                             current_min, self.ema_decay,
                                                                             self.iter_count)
            self.tracked_max_biased.data, self.tracked_max.data = update_ema(self.tracked_max_biased.data,
                                                                             current_max, self.ema_decay,
                                                                             self.iter_count)

        if self.mode == LinearQuantMode.SYMMETRIC:
            max_abs = max(abs(self.tracked_min), abs(self.tracked_max))
            actual_min, actual_max = -max_abs, max_abs
            if self.training:
                self.scale.data, self.zero_point.data = symmetric_linear_quantization_params(self.num_bits, max_abs)
        else:
            actual_min, actual_max = self.tracked_min, self.tracked_max
            signed = self.mode == LinearQuantMode.ASYMMETRIC_SIGNED
            if self.training:
                self.scale.data, self.zero_point.data = asymmetric_linear_quantization_params(self.num_bits,
                                                                                              self.tracked_min,
                                                                                              self.tracked_max,
                                                                                              signed=signed)

        input = clamp(input, actual_min.item(), actual_max.item(), False)
        input = LinearQuantizeSTE.apply(input, self.scale, self.zero_point, self.dequantize, False)

        return input

    def extra_repr(self):
        mode_str = str(self.mode).split('.')[1]
        return 'mode={0}, num_bits={1}, ema_decay={2:.4f})'.format(mode_str, self.num_bits, self.ema_decay)


class FakeQuantizationWrapper(nn.Module):
    def __init__(self, wrapped_module, num_bits, quant_mode, ema_decay):
        super(FakeQuantizationWrapper, self).__init__()
        self.wrapped_module = wrapped_module
        self.fake_q = FakeLinearQuantization(num_bits, quant_mode, ema_decay, dequantize=True,
                                             inplace=getattr(wrapped_module, 'inplace', False))

    def forward(self, *input):
        res = self.wrapped_module(*input)
        res = self.fake_q(res)
        return res


class QuantAwareTrainRangeLinearQuantizer(Quantizer):
    def __init__(self, model, optimizer=None, bits_activations=32, bits_weights=32, bits_bias=32,
                 overrides=None, mode=LinearQuantMode.SYMMETRIC, ema_decay=0.999, per_channel_wts=False,
                 quantize_inputs=True, num_bits_inputs=None):
        super(QuantAwareTrainRangeLinearQuantizer, self).__init__(model, optimizer=optimizer,
                                                                  bits_activations=bits_activations,
                                                                  bits_weights=bits_weights,
                                                                  bits_bias=bits_bias,
                                                                  overrides=overrides,
                                                                  train_with_fp_copy=True)

        mode = verify_quant_mode(mode)

        mode_dict = {'activations': _enum_to_str(mode.activations), 'weights': _enum_to_str(mode.weights)}
        self.model.quantizer_metadata['params']['mode'] = mode_dict
        self.model.quantizer_metadata['params']['ema_decay'] = ema_decay
        self.model.quantizer_metadata['params']['per_channel_wts'] = per_channel_wts
        self.model.quantizer_metadata['params']['quantize_inputs'] = quantize_inputs

        # Keeping some parameters for input quantization
        self.quantize_inputs = quantize_inputs
        if num_bits_inputs is not None:
            self.num_bits_inputs = num_bits_inputs
        else:
            self.num_bits_inputs = bits_activations
        self.mode = mode
        self.decay = ema_decay
        self.per_channel_wts = per_channel_wts

        def linear_quantize_param(param_fp, param_meta):
            m = param_meta.module
            # We don't quantize the learned weights of embedding layers per-channel, because they're used
            # as inputs in subsequent layers and we don't support per-channel activations quantization yet
            perch = not isinstance(m, nn.Embedding) and per_channel_wts and param_fp.dim() in [2, 4]

            with torch.no_grad():
                scale, zero_point = _get_quant_params_from_tensor(param_fp, param_meta.num_bits, mode,
                                                                  per_channel=perch)
            setattr(m, param_meta.q_attr_name + '_scale', scale)
            setattr(m, param_meta.q_attr_name + '_zero_point', zero_point)
            out = LinearQuantizeSTE.apply(param_fp, scale, zero_point, True, False)
            return out

        def activation_replace_fn(module, name, qbits_map):
            bits_acts = qbits_map[name].acts
            if bits_acts is None:
                return module
            return FakeQuantizationWrapper(module, bits_acts, mode, ema_decay)

        self.param_quantization_fn = linear_quantize_param

        self.activation_replace_fn = activation_replace_fn
        self.replacement_factory[nn.ReLU] = self.activation_replace_fn

    def _post_prepare_model(self):
        if self.quantize_inputs:
            if isinstance(self.model, nn.DataParallel):
                m = self.model.module
            else:
                m = self.model

            m.inputs_quant = FakeLinearQuantization(self.num_bits_inputs, self.mode, self.decay,
                                                    dequantize=True, inplace=False)
            m.__class__.original_forward = m.__class__.forward
            m.__class__.forward = inputs_quantize_wrapped_forward

        # Prepare scale and zero point buffers in modules where parameters are being quantized
        # We're calculating "dummy" scale and zero point just to get their dimensions
        for ptq in self.params_to_quantize:
            m = ptq.module
            param_fp = getattr(m, ptq.fp_attr_name)
            perch = not isinstance(m, nn.Embedding) and self.per_channel_wts and param_fp.dim() in [2, 4]
            with torch.no_grad():
                scale, zero_point = _get_quant_params_from_tensor(param_fp, ptq.num_bits, self.mode,
                                                                  per_channel=perch)
            m.register_buffer(ptq.q_attr_name + '_scale', torch.ones_like(scale))
            m.register_buffer(ptq.q_attr_name + '_zero_point', torch.zeros_like(zero_point))


class NCFQuantAwareTrainQuantizer(QuantAwareTrainRangeLinearQuantizer):
    def __init__(self, model, optimizer=None, bits_activations=32, bits_weights=32, bits_bias=32,
                 overrides=None, mode=LinearQuantMode.SYMMETRIC, ema_decay=0.999, per_channel_wts=False):
        super(NCFQuantAwareTrainQuantizer, self).__init__(model, optimizer=optimizer,
                                                          bits_activations=bits_activations,
                                                          bits_weights=bits_weights,
                                                          bits_bias=bits_bias,
                                                          overrides=overrides,
                                                          mode=mode, ema_decay=ema_decay,
                                                          per_channel_wts=per_channel_wts,
                                                          quantize_inputs=False)

        # Remove 'quantize_inputs' from the metadata dict since this quantizer hard-codes it and doesn't
        # actually take it as an argument
        self.model.quantizer_metadata['params'].pop('quantize_inputs')

        self.replacement_factory[distiller.modules.EltwiseMult] = self.activation_replace_fn
        self.replacement_factory[distiller.modules.Concat] = self.activation_replace_fn
        self.replacement_factory[nn.Linear] = self.activation_replace_fn
        # self.replacement_factory[nn.Sigmoid] = self.activation_replace_fn<|MERGE_RESOLUTION|>--- conflicted
+++ resolved
@@ -435,27 +435,6 @@
         if activation_stats:
             self.preset_act_stats = True
 
-<<<<<<< HEAD
-            if self.requires_quantized_inputs:
-                self.inputs_quant_metadata_fallback = OrderedDict()
-                for idx, stats in activation_stats['inputs'].items():
-                    settings = self.inputs_quant_settings_overrides.get(idx, self.output_quant_settings)
-                    scale, zp = _get_quant_params_from_stats_dict(
-                        stats, settings.num_bits, settings.quant_mode, settings.clip_mode,
-                        settings.clip_n_stds, settings.clip_half_range, self.scale_approx_mult_bits
-                    )
-                    min_q_val, max_q_val = get_quantized_range(
-                        settings.num_bits, settings.quant_mode != LinearQuantMode.ASYMMETRIC_UNSIGNED)
-                    qmd = TensorQuantMetadata(scale, zp, min_q_val, max_q_val)
-                    self.inputs_quant_metadata_fallback[idx] = qmd
-            else:
-                self.inputs_quant_metadata_fallback = None
-
-            scale, zp = _get_quant_params_from_stats_dict(activation_stats['output'], num_bits_acts, mode, clip_acts,
-                                                          clip_n_stds, clip_half_range, scale_approx_mult_bits)
-            if not isinstance(scale, torch.Tensor):
-                scale, zp = torch.tensor(scale), torch.tensor(zp)
-=======
             # Calculate inputs quantization parameters
             self.inputs_quant_metadata_fallback = OrderedDict()
             for idx, stats in activation_stats['inputs'].items():
@@ -473,7 +452,8 @@
             scale, zp = _get_quant_params_from_stats_dict(activation_stats['output'], num_bits_acts, mode.activations,
                                                           clip_acts, clip_n_stds, clip_half_range,
                                                           scale_approx_mult_bits)
->>>>>>> e82d9380
+            if not isinstance(scale, torch.Tensor):
+                scale, zp = torch.tensor(scale), torch.tensor(zp)
             self.register_buffer('output_scale', scale)
             self.register_buffer('output_zero_point', zp)
         else:
@@ -1187,14 +1167,10 @@
         self.mode = mode
 
         self.min_q_val, self.max_q_val = get_quantized_range(num_bits,
-<<<<<<< HEAD
-                                                             signed=mode != LinearQuantMode.ASYMMETRIC_UNSIGNED)
+                                                             signed=mode.weights != LinearQuantMode.ASYMMETRIC_UNSIGNED)
         self.save_fp_weights = save_fp_weights
         if save_fp_weights:
             wrapped_module.register_buffer('float_weight', wrapped_module.weight.clone().detach())
-=======
-                                                             signed=mode.weights != LinearQuantMode.ASYMMETRIC_UNSIGNED)
->>>>>>> e82d9380
 
         if stats is None:
             w_scale, w_zero_point = _get_quant_params_from_tensor(wrapped_module.weight, num_bits, mode.weights)
@@ -1522,16 +1498,10 @@
                                                stats=self.model_activation_stats.get(norm_name, None))
 
         def replace_fake_quant(module, name, qbits_map, fp16=fp16,
-<<<<<<< HEAD
                                clip_acts=None, clip_n_stds=clip_n_stds, clip_half_range=clip_half_range,
-                               scale_approx_mult_bits=scale_approx_mult_bits, fpq_module=fpq_module, fake=True,
-                               make_identity=False):
-=======
-                               clip_acts=clip_acts, clip_n_stds=clip_n_stds, clip_half_range=clip_half_range,
                                scale_approx_mult_bits=scale_approx_mult_bits, input_overrides=None,
                                inputs_quant_auto_fallback=inputs_quant_auto_fallback,
                                fpq_module=fpq_module, fake=True, make_identity=False):
->>>>>>> e82d9380
             if isinstance(module, (nn.ReLU, nn.ReLU6)) and make_identity:
                 named_modules = OrderedDict(self.model.named_modules())
                 pred = self.adjacency_map[name].predecessors[0].name
@@ -1693,16 +1663,13 @@
                     for layer in args.qe_no_quant_layers
                 ]
             )
-<<<<<<< HEAD
             overrides.update(OrderedDict(
                 [(layer, OrderedDict([('clip_acts', 'NONE')]))
                  for layer in args.qe_no_clip_layers if layer not in args.qe_no_quant_layers]
             ))
-=======
             mode_acts = args.qe_mode_acts or args.qe_mode
             mode_wts = args.qe_mode_wts or args.qe_mode
             mode = ModuleQuantMode(mode_acts, mode_wts)
->>>>>>> e82d9380
             return cls(model,
                        bits_activations=args.qe_bits_acts,
                        bits_parameters=args.qe_bits_wts,
