--- conflicted
+++ resolved
@@ -187,12 +187,6 @@
                     # the weights.
                     masker.mask_tensor(param)
             except KeyError:
-<<<<<<< HEAD
-                # Quantizers for training might modify some model parameters in a couple of ways:
-                #   1. By adding a prefix to the parameter tensor name
-                #   2. By wrapping the module holding the parameter in a wrapper module
-                # If this is the source of the error, workaround and move on
-=======
                 # Quantizers for training might modify model parameters in a couple of ways:
                 #   1. By adding a prefix to the parameter tensor name
                 #   2. By wrapping the module holding the parameter in a wrapper module
@@ -202,7 +196,6 @@
                 # These parameters will also be missing from the masks mapping. For now, we'll assume that we're
                 # not interested in pruning these parameters - and we just ignore them.
                 #
->>>>>>> 8da4a79b
                 # TODO: This is not scalable at all. Find a solution that doesn't "hard-code" these conditions...
                 name_parts = name.split('.')
                 prefixed = name_parts[-1].startswith(FP_BKP_PREFIX)
@@ -214,8 +207,6 @@
                         name_parts.pop(-2)
                     name = '.'.join(name_parts)
                     self.zeros_mask_dict[name].apply_mask(param)
-                else:
-                    raise
 
     def state_dict(self):
         """Returns the state of the scheduler as a :class:`dict`.
